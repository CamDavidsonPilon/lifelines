--- conflicted
+++ resolved
@@ -2304,90 +2304,6 @@
         npt.assert_almost_equal(ctv.summary['se(coef)'].values, [0.0137, 0.0705, 0.3672, 0.3138], decimal=3)
         npt.assert_almost_equal(ctv.summary['p'].values, [0.048, 0.038, 0.083, 0.974], decimal=3)
 
-<<<<<<< HEAD
-
-class TestAalenJohansenFitter:
-
-    @pytest.fixture  # pytest fixtures are functions that are "executed" before every test
-    def duration(self):
-        return [1, 2, 3, 4, 5, 6]
-
-    @pytest.fixture
-    def event_observed(self):
-        return [0, 1, 1, 2, 2, 0]
-
-    @pytest.fixture
-    def fitter(self):
-        return AalenJohansenFitter()
-
-    @pytest.fixture
-    def kmfitter(self):
-        return KaplanMeierFitter()
-
-    def test_jitter(self, fitter):
-        d = pd.Series([1, 1, 1])
-        e = fitter._jitter(durations=d, event=pd.Series([1, 1, 1]), jitter_level=0.01)
-
-        npt.assert_equal(np.any(np.not_equal(d, e)), True)
-
-    def test_tied_input_data(self, fitter):
-        d = [1, 2, 2, 4, 5, 6]
-        fitter.fit(durations=d,
-                   event_observed=[0, 1, 2, 1, 2, 0],
-                   event_of_interest=2)
-        npt.assert_equal(np.any(np.not_equal([0]+d, fitter.event_table.index)), True)
-
-    def test_event_table_is_correct(self, fitter, duration, event_observed):
-        fitter.fit(duration, event_observed, event_of_interest=2)
-
-        expected_event_table = pd.DataFrame.from_records([
-            {'event_at': 0, 'removed': 0, 'observed': 0, 'observed_2': 0, 'censored': 0, 'entrance': 6, 'at_risk': 6},
-            {'event_at': 1, 'removed': 1, 'observed': 0, 'observed_2': 0, 'censored': 1, 'entrance': 0, 'at_risk': 6},
-            {'event_at': 2, 'removed': 1, 'observed': 1, 'observed_2': 0, 'censored': 0, 'entrance': 0, 'at_risk': 5},
-            {'event_at': 3, 'removed': 1, 'observed': 1, 'observed_2': 0, 'censored': 0, 'entrance': 0, 'at_risk': 4},
-            {'event_at': 4, 'removed': 1, 'observed': 1, 'observed_2': 1, 'censored': 0, 'entrance': 0, 'at_risk': 3},
-            {'event_at': 5, 'removed': 1, 'observed': 1, 'observed_2': 1, 'censored': 0, 'entrance': 0, 'at_risk': 2},
-            {'event_at': 6, 'removed': 1, 'observed': 0, 'observed_2': 0, 'censored': 1, 'entrance': 0, 'at_risk': 1}
-        ]).set_index('event_at')[['removed', 'observed', 'observed_2', 'censored', 'entrance', 'at_risk']]
-        # pandas util for checking if two dataframes are equal
-        assert_frame_equal(fitter.event_table, expected_event_table,
-                           check_dtype=False, check_like=True)  # Ignores dtype to avoid int32 vs int64 difference
-
-    def test_aj_less_than_km(self, fitter, kmfitter, duration, event_observed):
-        # In presence of competing risk, CIF_{AJ} >= CIF_{KM}
-        fitter.fit(duration, event_observed, event_of_interest=2)  # Aalen-Johansen
-        kmfitter.fit(duration, event_observed)
-
-        x = np.all(np.where(np.array(1 - kmfitter.survival_function_) >= np.array(fitter.cumulative_density_),
-                            True, False))
-        assert x
-
-    def test_no_competing_risk(self, fitter, kmfitter, duration):
-        # In presence of no competing risk, CIF_{AJ} == CIF_{KM}
-        same_events = [0, 2, 2, 2, 2, 0]
-        fitter.fit(duration, same_events, event_of_interest=2)  # Aalen-Johansen
-        kmfitter.fit(duration, same_events)  # Kaplan-Meier
-        npt.assert_allclose(np.array(1 - kmfitter.survival_function_),
-                            np.array(fitter.cumulative_density_))
-
-    def test_variance_calculation_against_sas(self, fitter, duration, event_observed):
-        variance_from_sas = np.array([0., 0., 0., 0., 0.032, 0.048, 0.048])
-
-        fitter.fit(duration, event_observed, event_of_interest=2)
-        npt.assert_allclose(variance_from_sas, np.array(fitter.variance))
-
-    def test_ci_calculation_against_sas(self, fitter, duration, event_observed):
-        ci_from_sas = np.array([[np.nan, np.nan],
-                                [np.nan, np.nan],
-                                [np.nan, np.nan],
-                                [np.nan, np.nan],
-                                [0.00836904, 0.58185303],
-                                [0.05197575, 0.75281579],
-                                [0.05197575, 0.75281579]])
-
-        fitter.fit(duration, event_observed, event_of_interest=2)
-        npt.assert_allclose(ci_from_sas, np.array(fitter.confidence_interval_))
-=======
     def test_error_is_raised_if_using_non_numeric_data(self, ctv):
         df = pd.DataFrame.from_dict({
             'id': [1, 2, 3,],
@@ -2511,4 +2427,85 @@
                 assert output[i] == expected[i]
         finally:
             sys.stdout = saved_stdout
->>>>>>> 9fc5256b
+
+class TestAalenJohansenFitter:
+
+    @pytest.fixture  # pytest fixtures are functions that are "executed" before every test
+    def duration(self):
+        return [1, 2, 3, 4, 5, 6]
+
+    @pytest.fixture
+    def event_observed(self):
+        return [0, 1, 1, 2, 2, 0]
+
+    @pytest.fixture
+    def fitter(self):
+        return AalenJohansenFitter()
+
+    @pytest.fixture
+    def kmfitter(self):
+        return KaplanMeierFitter()
+
+    def test_jitter(self, fitter):
+        d = pd.Series([1, 1, 1])
+        e = fitter._jitter(durations=d, event=pd.Series([1, 1, 1]), jitter_level=0.01)
+
+        npt.assert_equal(np.any(np.not_equal(d, e)), True)
+
+    def test_tied_input_data(self, fitter):
+        d = [1, 2, 2, 4, 5, 6]
+        fitter.fit(durations=d,
+                   event_observed=[0, 1, 2, 1, 2, 0],
+                   event_of_interest=2)
+        npt.assert_equal(np.any(np.not_equal([0]+d, fitter.event_table.index)), True)
+
+    def test_event_table_is_correct(self, fitter, duration, event_observed):
+        fitter.fit(duration, event_observed, event_of_interest=2)
+
+        expected_event_table = pd.DataFrame.from_records([
+            {'event_at': 0, 'removed': 0, 'observed': 0, 'observed_2': 0, 'censored': 0, 'entrance': 6, 'at_risk': 6},
+            {'event_at': 1, 'removed': 1, 'observed': 0, 'observed_2': 0, 'censored': 1, 'entrance': 0, 'at_risk': 6},
+            {'event_at': 2, 'removed': 1, 'observed': 1, 'observed_2': 0, 'censored': 0, 'entrance': 0, 'at_risk': 5},
+            {'event_at': 3, 'removed': 1, 'observed': 1, 'observed_2': 0, 'censored': 0, 'entrance': 0, 'at_risk': 4},
+            {'event_at': 4, 'removed': 1, 'observed': 1, 'observed_2': 1, 'censored': 0, 'entrance': 0, 'at_risk': 3},
+            {'event_at': 5, 'removed': 1, 'observed': 1, 'observed_2': 1, 'censored': 0, 'entrance': 0, 'at_risk': 2},
+            {'event_at': 6, 'removed': 1, 'observed': 0, 'observed_2': 0, 'censored': 1, 'entrance': 0, 'at_risk': 1}
+        ]).set_index('event_at')[['removed', 'observed', 'observed_2', 'censored', 'entrance', 'at_risk']]
+        # pandas util for checking if two dataframes are equal
+        assert_frame_equal(fitter.event_table, expected_event_table,
+                           check_dtype=False, check_like=True)  # Ignores dtype to avoid int32 vs int64 difference
+
+    def test_aj_less_than_km(self, fitter, kmfitter, duration, event_observed):
+        # In presence of competing risk, CIF_{AJ} >= CIF_{KM}
+        fitter.fit(duration, event_observed, event_of_interest=2)  # Aalen-Johansen
+        kmfitter.fit(duration, event_observed)
+
+        x = np.all(np.where(np.array(1 - kmfitter.survival_function_) >= np.array(fitter.cumulative_density_),
+                            True, False))
+        assert x
+
+    def test_no_competing_risk(self, fitter, kmfitter, duration):
+        # In presence of no competing risk, CIF_{AJ} == CIF_{KM}
+        same_events = [0, 2, 2, 2, 2, 0]
+        fitter.fit(duration, same_events, event_of_interest=2)  # Aalen-Johansen
+        kmfitter.fit(duration, same_events)  # Kaplan-Meier
+        npt.assert_allclose(np.array(1 - kmfitter.survival_function_),
+                            np.array(fitter.cumulative_density_))
+
+    def test_variance_calculation_against_sas(self, fitter, duration, event_observed):
+        variance_from_sas = np.array([0., 0., 0., 0., 0.032, 0.048, 0.048])
+
+        fitter.fit(duration, event_observed, event_of_interest=2)
+        npt.assert_allclose(variance_from_sas, np.array(fitter.variance))
+
+    def test_ci_calculation_against_sas(self, fitter, duration, event_observed):
+        ci_from_sas = np.array([[np.nan, np.nan],
+                                [np.nan, np.nan],
+                                [np.nan, np.nan],
+                                [np.nan, np.nan],
+                                [0.00836904, 0.58185303],
+                                [0.05197575, 0.75281579],
+                                [0.05197575, 0.75281579]])
+
+        fitter.fit(duration, event_observed, event_of_interest=2)
+        npt.assert_allclose(ci_from_sas, np.array(fitter.confidence_interval_))