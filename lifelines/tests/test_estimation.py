# -*- coding: utf-8 -*-
import warnings

# pylint: disable=wrong-import-position
warnings.simplefilter(action="ignore", category=DeprecationWarning)

from collections import Counter
from collections.abc import Iterable
import os
import pickle
from itertools import combinations

from io import StringIO, BytesIO as stringio

import numpy as np
import pandas as pd
import pytest
from scipy.stats import weibull_min, norm, logistic, invweibull, invgamma
from autograd.scipy.special import expit
from autograd import numpy as anp

try:
    from flaky import flaky
except ImportError:
    pass

from pandas.testing import assert_frame_equal, assert_series_equal, assert_index_equal
import numpy.testing as npt

from lifelines.utils import (
    k_fold_cross_validation,
    StatError,
    concordance_index,
    ConvergenceWarning,
    to_long_format,
    normalize,
    to_episodic_format,
    ConvergenceError,
    median_survival_times,
    StatisticalWarning,
    ApproximationWarning,
    qth_survival_time,
)

from lifelines.fitters import BaseFitter, ParametricUnivariateFitter, ParametricRegressionFitter

from lifelines import (
    WeibullFitter,
    ExponentialFitter,
    NelsonAalenFitter,
    KaplanMeierFitter,
    BreslowFlemingHarringtonFitter,
    CoxPHFitter,
    CoxTimeVaryingFitter,
    AalenAdditiveFitter,
    AalenJohansenFitter,
    LogNormalFitter,
    LogLogisticFitter,
    PiecewiseExponentialFitter,
    WeibullAFTFitter,
    LogNormalAFTFitter,
    LogLogisticAFTFitter,
    PiecewiseExponentialRegressionFitter,
    GeneralizedGammaFitter,
    GeneralizedGammaRegressionFitter,
    SplineFitter,
    MixtureCureFitter,
)

from lifelines.datasets import (
    load_larynx,
    load_waltons,
    load_kidney_transplant,
    load_rossi,
    load_panel_test,
    load_g3,
    load_holly_molly_polly,
    load_regression_dataset,
    load_stanford_heart_transplants,
    load_multicenter_aids_cohort_study,
    load_c_botulinum_lag_phase,
    load_diabetes,
)
from lifelines.generate_datasets import generate_hazard_rates, generate_random_lifetimes, piecewise_exponential_survival_data


@pytest.fixture
def sample_lifetimes():
    N = 30
    return (np.random.randint(20, size=N), np.random.randint(2, size=N))


@pytest.fixture
def positive_sample_lifetimes():
    N = 30
    return (np.random.randint(1, 20, size=N), np.random.randint(2, size=N))


@pytest.fixture
def waltons_dataset():
    return load_waltons()


@pytest.fixture
def data_pred1():
    N = 150
    data_pred1 = pd.DataFrame()
    data_pred1["x1"] = np.random.uniform(size=N)
    data_pred1["t"] = 1 + data_pred1["x1"] + np.random.normal(0, 0.05, size=N)
    data_pred1["E"] = True
    return data_pred1


class PiecewiseExponentialFitterTesting(PiecewiseExponentialFitter):
    def __init__(self, *args, **kwargs):
        super(PiecewiseExponentialFitterTesting, self).__init__([5.0], *args, **kwargs)


class SplineFitterTesting(SplineFitter):
    def __init__(self, *args, **kwargs):
        super(SplineFitterTesting, self).__init__([0.0, 40.0], *args, **kwargs)


class CustomRegressionModelTesting(ParametricRegressionFitter):

    _fitted_parameter_names = ["lambda_", "beta_", "rho_"]

    def __init__(self, **kwargs):
        cols = load_rossi().drop(["week", "arrest"], axis=1).columns
        self.regressors = {"lambda_": cols, "beta_": cols, "rho_": cols}
        super(CustomRegressionModelTesting, self).__init__(**kwargs)

    def _cumulative_hazard(self, params, T, Xs):
        c = expit(anp.dot(Xs["beta_"], params["beta_"]))

        lambda_ = anp.exp(anp.dot(Xs["lambda_"], params["lambda_"]))
        rho_ = anp.exp(anp.dot(Xs["rho_"], params["rho_"]))
        cdf = 1 - anp.exp(-((T / lambda_) ** rho_))

        return -anp.log((1 - c) + c * (1 - cdf))


@pytest.fixture
def data_pred2():
    N = 150
    data_pred2 = pd.DataFrame()
    data_pred2["x1"] = np.random.uniform(size=N)
    data_pred2["x2"] = np.random.uniform(size=N)
    data_pred2["t"] = 1 + data_pred2["x1"] + data_pred2["x2"] + np.random.normal(0, 0.05, size=N)
    data_pred2["E"] = True
    return data_pred2


@pytest.fixture
def data_nus():
    data_nus = pd.DataFrame(
        [[6, 31.4], [98, 21.5], [189, 27.1], [374, 22.7], [1002, 35.7], [1205, 30.7], [2065, 26.5], [2201, 28.3], [2421, 27.9]],
        columns=["t", "x"],
    )
    data_nus["E"] = True
    return data_nus


@pytest.fixture
def rossi():
    return load_rossi()


@pytest.fixture
def regression_dataset():
    return load_regression_dataset()


@pytest.fixture
def known_parametric_univariate_fitters():
    return [
        ExponentialFitter,
        WeibullFitter,
        LogNormalFitter,
        LogLogisticFitter,
        PiecewiseExponentialFitterTesting,
        GeneralizedGammaFitter,
        SplineFitterTesting,
    ]


class TestBaseFitter:
    def test_repr_without_fitter(self):
        bf = BaseFitter()
        assert bf.__repr__() == "<lifelines.BaseFitter>"


class TestParametricUnivariateFitters:
    def test_spline_fitter_has_specific_fit_method(self):
        sp = SplineFitter([1, 2, 3])
        assert sp._scipy_fit_method == "SLSQP"

    @flaky
    def test_confidence_interval_is_expected(self):

        from autograd.scipy.special import logit
        from autograd.scipy.stats import norm

        N = 20
        U = np.random.rand(N)
        T = -(logit(-np.log(U) / 0.5) - np.random.exponential(2, N) - 7.00) / 0.50

        E = ~np.isnan(T)
        T[np.isnan(T)] = 50

        class UpperAsymptoteFitter(ParametricUnivariateFitter):

            _fitted_parameter_names = ["c_", "mu_"]

            _bounds = ((0, None), (None, None))

            def _cumulative_hazard(self, params, times):
                c, mu_ = params
                return c * norm.cdf((times - mu_) / 6.3, loc=0, scale=1)

        uaf = UpperAsymptoteFitter().fit(T, E, ci_labels=("l", "u"))
        upper = uaf.confidence_interval_.iloc[-1]["u"]
        lower = uaf.confidence_interval_.iloc[-1]["l"]
        coef, std = uaf.summary.loc["c_", ["coef", "se(coef)"]]

        assert (upper - lower) > 0
        assert abs(upper - lower) > 0.3
        assert coef - std > lower
        assert coef + std < upper

    def test_models_can_handle_really_large_duration_values(self, known_parametric_univariate_fitters):
        T1 = np.random.exponential(1e12, size=1000)
        T2 = np.random.exponential(1e12, size=1000)
        E = T1 < T2
        T = np.minimum(T1, T2)
        for fitter in known_parametric_univariate_fitters:
            fitter().fit(T, E)

    def test_models_can_handle_really_small_duration_values(self, known_parametric_univariate_fitters):
        T1 = np.random.exponential(1e-6, size=1000)
        T2 = np.random.exponential(1e-6, size=1000)
        E = T1 < T2
        T = np.minimum(T1, T2)

        for fitter in known_parametric_univariate_fitters:
            fitter().fit(T, E).print_summary(5)

    def test_models_can_handle_really_small_duration_values_for_left_censorship(self, known_parametric_univariate_fitters):
        T1 = np.random.exponential(1e-6, size=1000)
        T2 = np.random.exponential(1e-6, size=1000)
        E = T1 > T2
        T = np.maximum(T1, T2)

        for fitter in known_parametric_univariate_fitters:
            fitter().fit_left_censoring(T, E)

    def test_parametric_univariate_fitters_can_print_summary(
        self, positive_sample_lifetimes, known_parametric_univariate_fitters
    ):
        for fitter in known_parametric_univariate_fitters:
            f = fitter().fit(positive_sample_lifetimes[0])
            f.summary
            f.print_summary()

    def test_parametric_univariate_fitters_has_confidence_intervals(
        self, positive_sample_lifetimes, known_parametric_univariate_fitters
    ):
        for fitter in known_parametric_univariate_fitters:
            f = fitter().fit(positive_sample_lifetimes[0])
            assert f.confidence_interval_ is not None
            assert f.confidence_interval_survival_function_ is not None
            assert f.confidence_interval_hazard_ is not None

    def test_warnings_for_problematic_cumulative_hazards(self):
        class NegativeFitter(ParametricUnivariateFitter):

            _fitted_parameter_names = ["a"]

            def _cumulative_hazard(self, params, times):
                return params[0] * (times - 0.4)

        class DecreasingFitter(ParametricUnivariateFitter):

            _fitted_parameter_names = ["a"]

            def _cumulative_hazard(self, params, times):
                return params[0] * 1 / times

        with pytest.warns(StatisticalWarning, match="positive") as w:
            NegativeFitter().fit([0.01, 0.5, 10.0, 20.0])

        with pytest.warns(StatisticalWarning, match="non-decreasing") as w:
            DecreasingFitter().fit([0.01, 0.5, 10.0, 20])

    def test_parameteric_models_all_can_do_interval_censoring(self, known_parametric_univariate_fitters):
        df = load_diabetes()
        for fitter in known_parametric_univariate_fitters:
            f = fitter().fit_interval_censoring(df["left"], df["right"])
            f.print_summary()

    def test_parameteric_models_all_can_do_interval_censoring_with_prediction(self, known_parametric_univariate_fitters):
        df = load_diabetes()
        for fitter in known_parametric_univariate_fitters:
            f = fitter().fit_interval_censoring(df["left"], df["right"])
            f.predict(3.0)

    def test_parameteric_models_fail_if_passing_in_bad_event_data(self, known_parametric_univariate_fitters):
        df = load_diabetes()
        for fitter in known_parametric_univariate_fitters:
            with pytest.raises(ValueError, match="lower_bound == upper_bound"):
                f = fitter().fit_interval_censoring(df["left"], df["right"], event_observed=np.ones_like(df["right"]))

    def test_print_summary(self, sample_lifetimes, known_parametric_univariate_fitters):
        T = np.random.exponential(1, size=100)
        for f in known_parametric_univariate_fitters:
            f = f()
            f.fit(T)
            f.print_summary(style="ascii")
            f.print_summary(style="html")
            f.print_summary(style="latex")


class TestUnivariateFitters:
    @pytest.fixture
    def univariate_fitters(self):
        return [
            KaplanMeierFitter,
            NelsonAalenFitter,
            BreslowFlemingHarringtonFitter,
            ExponentialFitter,
            WeibullFitter,
            LogNormalFitter,
            LogLogisticFitter,
            PiecewiseExponentialFitterTesting,
            GeneralizedGammaFitter,
            SplineFitterTesting,
        ]

    def test_confidence_interval_has_the_correct_order_so_plotting_doesnt_break(self, sample_lifetimes, univariate_fitters):
        T, E = sample_lifetimes
        for f in univariate_fitters:
            f = f()
            f.fit(T, E)
            assert "lower" in f.confidence_interval_.columns[0]
            assert "upper" in f.confidence_interval_.columns[1]

    def test_repr_with_fitter(self, sample_lifetimes, univariate_fitters):
        T, E = sample_lifetimes
        for f in univariate_fitters:
            f = f()
            f.fit(T, E)
            assert f.__repr__() == """<lifelines.%s:"%s", fitted with %d total observations, %d right-censored observations>""" % (
                f._class_name,
                f._label,
                E.shape[0],
                E.shape[0] - E.sum(),
            )

    def test_allow_dataframes(self, univariate_fitters):
        t_2d = np.random.exponential(5, size=(2000, 1)) ** 2
        t_df = pd.DataFrame(t_2d)
        for f in univariate_fitters:
            f().fit(t_2d)
            f().fit(t_df)

    def test_has_percentile_function(self, univariate_fitters, positive_sample_lifetimes):
        for fitter in univariate_fitters:
            f = fitter().fit(positive_sample_lifetimes[0])
            if hasattr(f, "survival_function_"):
                print(f)
                assert f.percentile(0.5) == f.median_survival_time_

    def test_default_alpha_is_005(self, univariate_fitters):
        for f in univariate_fitters:
            assert f().alpha == 0.05

    def test_univariate_fitters_accept_late_entries(self, positive_sample_lifetimes, univariate_fitters):
        entries = 0.1 * positive_sample_lifetimes[0]
        for fitter in univariate_fitters:
            f = fitter().fit(positive_sample_lifetimes[0], entry=entries)
            assert f.entry is not None

    def test_univariate_fitters_with_survival_function_have_conditional_time_to_(
        self, positive_sample_lifetimes, univariate_fitters
    ):
        for fitter in univariate_fitters:

            f = fitter().fit(positive_sample_lifetimes[0])
            if hasattr(f, "survival_function_"):
                assert all(f.conditional_time_to_event_.index == f.survival_function_.index)

    def test_conditional_time_to_allows_custom_timelines(self, univariate_fitters):
        t = np.random.binomial(50, 0.4, 100)
        e = np.random.binomial(1, 0.8, 100)
        for fitter in univariate_fitters:
            f = fitter().fit(t, e, timeline=np.linspace(0, 40, 41))
            if hasattr(f, "survival_function_"):
                assert all(f.conditional_time_to_event_.index == f.survival_function_.index)

    def test_univariate_fitters_allows_one_to_change_alpha_at_fit_time(self, positive_sample_lifetimes, univariate_fitters):
        alpha = 0.1
        alpha_fit = 0.05
        for f in univariate_fitters:
            fitter = f(alpha=alpha)
            fitter.fit(positive_sample_lifetimes[0], alpha=alpha_fit)
            assert str(1 - alpha_fit) in fitter.confidence_interval_.columns[0]

            fitter.fit(positive_sample_lifetimes[0])
            assert str(1 - alpha) in fitter.confidence_interval_.columns[0]

    def test_univariate_fitters_have_a_plot_method(self, positive_sample_lifetimes, univariate_fitters):
        T = positive_sample_lifetimes[0]
        for f in univariate_fitters:
            fitter = f()
            fitter.fit(T)
            assert hasattr(fitter, "plot")

    def test_univariate_fitters_ok_if_given_timedelta(self, univariate_fitters):
        t = pd.Series([pd.to_datetime("2015-01-01 12:00"), pd.to_datetime("2015-01-02"), pd.to_datetime("2015-01-02 12:00")])
        T = pd.to_datetime("2015-01-03") - t
        for fitter in univariate_fitters:
            f = fitter().fit(T)
            try:
                npt.assert_allclose(f.timeline, 1e9 * 12 * 60 * 60 * np.array([0, 1, 2, 3]))
            except:
                npt.assert_allclose(f.timeline, 1e9 * 12 * 60 * 60 * np.array([1, 2, 3]))

    def test_univariate_fitters_okay_if_given_boolean_col_with_object_dtype(self, univariate_fitters):
        df = pd.DataFrame({"T": [1, 2, 3, 4, 5], "E": [True, True, True, True, None]})
        assert df["E"].dtype == object
        df = df.dropna()
        assert df["E"].dtype == object

        for fitter in univariate_fitters:
            with pytest.warns(UserWarning, match="convert"):
                fitter().fit(df["T"], df["E"])

    def test_predict_methods_returns_a_scalar_or_a_array_depending_on_input(self, positive_sample_lifetimes, univariate_fitters):
        T = positive_sample_lifetimes[0]
        for f in univariate_fitters:
            fitter = f()
            fitter.fit(T)
            assert not isinstance(fitter.predict(1), Iterable)
            assert isinstance(fitter.predict([1, 2]), Iterable)

    def test_predict_method_returns_exact_value_if_given_an_observed_time(self):
        T = [1, 2, 3]
        kmf = KaplanMeierFitter()
        kmf.fit(T)
        time = 1
        assert abs(kmf.predict(time) - kmf.survival_function_.iloc[time].values) < 10e-8

    def test_predict_method_returns_an_approximation_if_not_in_the_index_and_interpolate_set_to_true(self):
        T = [1, 2, 3]
        kmf = KaplanMeierFitter()
        kmf.fit(T)
        assert abs(kmf.predict(0.5, interpolate=True) - 5 / 6.0) < 10e-8
        assert abs(kmf.predict(1.9999, interpolate=True) - 0.3333666666) < 10e-8

    def test_predict_method_returns_the_previous_value_if_not_in_the_index(self):
        T = [1, 2, 3]
        kmf = KaplanMeierFitter()
        kmf.fit(T)
        assert abs(kmf.predict(1.0, interpolate=False) - 2 / 3) < 10e-8
        assert abs(kmf.predict(1.9999, interpolate=False) - 2 / 3) < 10e-8

    def test_custom_timeline_can_be_list_or_array(self, positive_sample_lifetimes, univariate_fitters):
        T, C = positive_sample_lifetimes
        timeline = [2, 3, 4.0, 1.0, 6, 5.0]
        for f in univariate_fitters:
            fitter = f()
            fitter.fit(T, C, timeline=timeline)
            if hasattr(fitter, "survival_function_"):
                with_list = fitter.survival_function_.values
                with_array = fitter.fit(T, C, timeline=np.array(timeline)).survival_function_.values
                npt.assert_array_equal(with_list, with_array)
            elif hasattr(fitter, "cumulative_hazard_"):
                with_list = fitter.cumulative_hazard_.values
                with_array = fitter.fit(T, C, timeline=np.array(timeline)).cumulative_hazard_.values
                npt.assert_array_equal(with_list, with_array)

    def test_custom_timeline(self, positive_sample_lifetimes, univariate_fitters):
        T, C = positive_sample_lifetimes
        timeline = [2, 3, 4.0, 1.0, 6, 5.0]
        for f in univariate_fitters:
            fitter = f()
            fitter.fit(T, C, timeline=timeline)
            if hasattr(fitter, "survival_function_"):
                assert sorted(timeline) == list(fitter.survival_function_.index.values)
            elif hasattr(fitter, "cumulative_hazard_"):
                assert sorted(timeline) == list(fitter.cumulative_hazard_.index.values)

    def test_label_is_a_property(self, positive_sample_lifetimes, univariate_fitters):
        label = "Test Label"
        for f in univariate_fitters:
            fitter = f()
            fitter.fit(positive_sample_lifetimes[0], label=label)
            assert fitter._label == label
            assert fitter.confidence_interval_.columns[0] == "%s_lower_0.95" % label
            assert fitter.confidence_interval_.columns[1] == "%s_upper_0.95" % label

    def test_ci_labels(self, positive_sample_lifetimes, univariate_fitters):
        expected = ["upper", "lower"]
        for f in univariate_fitters:
            fitter = f()
            fitter.fit(positive_sample_lifetimes[0], ci_labels=expected)
            npt.assert_array_equal(fitter.confidence_interval_.columns, expected)

    def test_ci_is_not_all_nan(self, positive_sample_lifetimes, univariate_fitters):
        for f in univariate_fitters:
            fitter = f()
            fitter.fit(positive_sample_lifetimes[0])
            try:
                fitter.print_summary()
            except:
                pass
            assert not (pd.isnull(fitter.confidence_interval_)).all().all()

    def test_lists_as_input(self, positive_sample_lifetimes, univariate_fitters):
        T, C = positive_sample_lifetimes
        for f in univariate_fitters:
            fitter = f()

            if isinstance(fitter, NelsonAalenFitter):
                with_array = fitter.fit(T, C).cumulative_hazard_
                with_list = fitter.fit(list(T), list(C)).cumulative_hazard_
                assert_frame_equal(with_list, with_array)

            else:
                with_array = fitter.fit(T, C).survival_function_
                with_list = fitter.fit(list(T), list(C)).survival_function_
                assert_frame_equal(with_list, with_array)

                if isinstance(fitter, ParametricUnivariateFitter):
                    with_array = fitter.fit_interval_censoring(T, T + 1, (T == T + 1)).survival_function_
                    with_list = fitter.fit_interval_censoring(list(T), list(T + 1), list((T == T + 1))).survival_function_
                    assert_frame_equal(with_list, with_array)

                    with_array = fitter.fit_left_censoring(T, C).survival_function_
                    with_list = fitter.fit_left_censoring(list(T), list(C)).survival_function_
                    assert_frame_equal(with_list, with_array)

    def test_subtraction_function(self, positive_sample_lifetimes, univariate_fitters):
        T2 = np.arange(1, 50)
        for fitter in univariate_fitters:
            f1 = fitter()
            f2 = fitter()

            f1.fit(positive_sample_lifetimes[0])
            f2.fit(T2)

            result = f1.subtract(f2)
            assert result.shape[0] == (np.unique(np.concatenate((f1.timeline, f2.timeline))).shape[0])

            npt.assert_array_almost_equal(f1.subtract(f1).sum().values, 0.0)

    def test_subtract_function_with_labelled_data(self, positive_sample_lifetimes, univariate_fitters):
        T2 = np.arange(1, 50)
        for fitter in univariate_fitters:
            f1 = fitter()
            f2 = fitter()

            f1.fit(positive_sample_lifetimes[0], label="A")
            f2.fit(T2, label="B")

            result = f1.subtract(f2)
            assert result.columns == ["diff"]
            assert result.shape[1] == 1

    def test_divide_function(self, positive_sample_lifetimes, univariate_fitters):
        T2 = np.arange(1, 50)
        for fitter in univariate_fitters:
            f1 = fitter()
            f2 = fitter()

            f1.fit(positive_sample_lifetimes[0])
            f2.fit(T2)

            result = f1.divide(f2)
            assert result.shape[0] == (np.unique(np.concatenate((f1.timeline, f2.timeline))).shape[0])
            npt.assert_array_almost_equal(np.log(f1.divide(f1)).sum().values, 0.0)

    def test_divide_function_with_labelled_data(self, positive_sample_lifetimes, univariate_fitters):
        T2 = np.arange(1, 50)
        for fitter in univariate_fitters:
            f1 = fitter()
            f2 = fitter()

            f1.fit(positive_sample_lifetimes[0], label="A")
            f2.fit(T2, label="B")

            result = f1.divide(f2)
            assert result.columns == ["ratio"]
            assert result.shape[1] == 1

    def test_valueerror_is_thrown_if_alpha_out_of_bounds(self, univariate_fitters):
        for fitter in univariate_fitters:
            with pytest.raises(ValueError):
                fitter(alpha=95)

    def test_typeerror_is_thrown_if_there_is_nans_in_the_duration_col(self, univariate_fitters):
        T = np.array([1.0, 2.0, 4.0, np.nan, 8.0])
        for fitter in univariate_fitters:
            with pytest.raises(TypeError):
                fitter().fit(T)

    def test_typeerror_is_thrown_if_there_is_nans_in_the_event_col(self, univariate_fitters):
        T = np.arange(1, 5)
        E = [1, 0, None, 1, 1]
        for fitter in univariate_fitters:
            with pytest.raises(TypeError):
                fitter().fit(T, E)

    def test_pickle_serialization(self, positive_sample_lifetimes, univariate_fitters):
        T = positive_sample_lifetimes[0]
        for f in univariate_fitters:
            fitter = f()
            fitter.fit(T)

            unpickled = pickle.loads(pickle.dumps(fitter))
            dif = (fitter.durations - unpickled.durations).sum()
            assert dif == 0

    def test_dill_serialization(self, positive_sample_lifetimes, univariate_fitters):
        from dill import dumps, loads

        T = positive_sample_lifetimes[0]
        for f in univariate_fitters:
            fitter = f()
            fitter.fit(T)

            unpickled = loads(dumps(fitter))
            dif = (fitter.durations - unpickled.durations).sum()
            assert dif == 0

    def test_joblib_serialization(self, positive_sample_lifetimes, univariate_fitters):
        from joblib import dump, load

        T = positive_sample_lifetimes[0]
        for f in univariate_fitters:
            fitter = f()
            fitter.fit(T)

            dump(fitter, "filename.joblib")
            unpickled = load("filename.joblib")
            dif = (fitter.durations - unpickled.durations).sum()
            assert dif == 0

    def test_all_models_have_censoring_type(self, positive_sample_lifetimes, univariate_fitters):
        T = positive_sample_lifetimes[0]
        for f in univariate_fitters:
            fitter = f()
            fitter.fit(T)
            assert hasattr(fitter, "_censoring_type")


class TestPiecewiseExponentialFitter:
    def test_fit_with_bad_breakpoints_raises_error(self):
        with pytest.raises(ValueError):
            pwf = PiecewiseExponentialFitter(None)

        with pytest.raises(ValueError):
            pwf = PiecewiseExponentialFitter([])

        with pytest.raises(ValueError):
            pwf = PiecewiseExponentialFitter([0, 1, 2, 3])

        with pytest.raises(ValueError):
            pwf = PiecewiseExponentialFitter([1, 2, 3, np.inf])

    @flaky(max_runs=3, min_passes=1)
    def test_fit_on_simulated_data(self):
        bp = [1, 2]
        lambdas = [0.5, 0.1, 1.0]
        N = int(5 * 1e5)
        T_actual = piecewise_exponential_survival_data(N, bp, lambdas)
        T_censor = piecewise_exponential_survival_data(N, bp, lambdas)
        T = np.minimum(T_actual, T_censor)
        E = T_actual < T_censor

        pwf = PiecewiseExponentialFitter(bp).fit(T, E)
        npt.assert_allclose(pwf.summary.loc["lambda_0_", "coef"], 1 / 0.5, rtol=0.01)
        npt.assert_allclose(pwf.summary.loc["lambda_1_", "coef"], 1 / 0.1, rtol=0.01)
        npt.assert_allclose(pwf.summary.loc["lambda_2_", "coef"], 1 / 1.0, rtol=0.01)


class TestLogNormalFitter:
    @pytest.fixture()
    def lnf(self):
        return LogNormalFitter()

    def test_fit(self, lnf):
        T = np.exp(np.random.randn(100000))
        E = np.ones_like(T)
        lnf.fit(T, E)
        assert abs(lnf.mu_) < 0.1
        assert abs(lnf.sigma_ - 1) < 0.1

    def test_lognormal_model_does_not_except_negative_or_zero_values(self, lnf):
        T = [0, 1, 2, 4, 5]
        with pytest.raises(ValueError):
            lnf.fit(T)

        T[0] = -1
        with pytest.raises(ValueError):
            lnf.fit(T)

    def test_cumulative_hazard_doesnt_fail(self, lnf):
        T = np.exp(np.random.randn(100))
        lnf.fit(T)
        results = lnf.cumulative_hazard_at_times([1, 2, 3])
        assert results.shape[0] == 3

        results = lnf.cumulative_hazard_at_times(pd.Series([1, 2, 3]))
        assert results.shape[0] == 3

        results = lnf.cumulative_hazard_at_times(1)
        assert results.shape[0] == 1

    def test_lnf_inference(self, lnf):
        N = 250000
        mu = 3 * np.random.randn()
        sigma = np.random.uniform(0.1, 3.0)

        X, C = np.exp(sigma * np.random.randn(N) + mu), np.exp(np.random.randn(N) + mu)
        E = X <= C
        T = np.minimum(X, C)

        lnf.fit(T, E)

        assert abs(mu - lnf.mu_) < 0.05
        assert abs(sigma - lnf.sigma_) < 0.05
        assert abs(lnf.median_survival_time_ / np.percentile(X, 50) - 1) < 0.05

    def test_lnf_inference_with_large_sigma(self, lnf):
        N = 250000
        mu = 4.94
        sigma = 12

        X, C = np.exp(sigma * np.random.randn(N) + mu), np.exp(np.random.randn(N) + mu)
        E = X <= C
        T = np.minimum(X, C)

        lnf.fit(T, E)

        assert abs(mu / lnf.mu_ - 1) < 0.05
        assert abs(sigma / lnf.sigma_ - 1) < 0.05

    def test_lnf_inference_with_small_sigma(self, lnf):
        N = 25000
        mu = 3
        sigma = 0.04

        X, C = np.exp(sigma * np.random.randn(N) + mu), np.exp(np.random.randn(N) + mu)
        E = X <= C
        T = np.minimum(X, C)

        lnf.fit(T, E)

        assert abs(mu / lnf.mu_ - 1) < 0.05
        assert abs(sigma / lnf.sigma_ - 1) < 0.05

    def test_lnf_inference_with_really_small_sigma(self, lnf):
        N = 250000
        mu = 3 * np.random.randn()
        sigma = 0.02

        X, C = np.exp(sigma * np.random.randn(N) + mu), np.exp(np.random.randn(N) + mu)
        E = X <= C
        T = np.minimum(X, C)

        lnf.fit(T, E)

        assert abs(mu / lnf.mu_ - 1) < 0.05
        assert abs(sigma / lnf.sigma_ - 1) < 0.05

    def test_lnf_inference_no_censorship(self, lnf):
        N = 1000000
        mu = 10 * np.random.randn()
        sigma = np.random.exponential(10)

        T = np.exp(sigma * np.random.randn(N) + mu)

        lnf.fit(T)

        assert abs(mu / lnf.mu_ - 1) < 0.1
        assert abs(sigma / lnf.sigma_ - 1) < 0.1


class TestLogLogisticFitter:
    @pytest.fixture()
    def llf(self):
        return LogLogisticFitter()

    def test_loglogistic_model_does_not_except_negative_or_zero_values(self, llf):

        T = [0, 1, 2, 4, 5]
        with pytest.raises(ValueError):
            llf.fit(T)

        T[0] = -1
        with pytest.raises(ValueError):
            llf.fit(T)

    def test_llf_simple_inference(self, llf):
        from scipy.stats import fisk

        T = fisk.rvs(1, scale=1, size=60000)
        llf.fit(T)
        assert abs(llf.alpha_ - 1) < 0.05
        assert abs(llf.beta_ - 1) < 0.05

    def test_llf_less_simple_inference(self, llf):
        from scipy.stats import fisk

        scale = 0.3
        c = 5.4
        T = fisk.rvs(c, scale=scale, size=60000)
        llf.fit(T)
        assert abs(llf.alpha_ - scale) < 0.05
        assert abs(llf.beta_ - c) < 0.05

    def test_llf_less_simple_inference_with_censorship(self, llf):
        from scipy.stats import fisk

        scale = 0.3
        c = 5.4
        T = fisk.rvs(c, scale=scale, size=120000)
        C = fisk.rvs(c, scale=scale, size=120000)
        E = T < C
        T = np.minimum(T, C)
        assert 1 > E.mean() > 0

        llf.fit(T, E)
        assert abs(llf.alpha_ - scale) < 0.05
        assert abs(llf.beta_ - c) < 0.05

    def test_llf_large_values(self, llf):
        from scipy.stats import fisk

        scale = 20
        c = 50
        T = fisk.rvs(c, scale=scale, size=100000)
        C = fisk.rvs(c, scale=scale, size=100000)
        E = T < C
        T = np.minimum(T, C)

        assert 1 > E.mean() > 0

        llf.fit(T, E)
        assert abs(llf.alpha_ / scale - 1) < 0.05
        assert abs(llf.beta_ / c - 1) < 0.05

    @pytest.mark.xfail
    def test_llf_small_values(self, llf):
        from scipy.stats import fisk

        scale = 0.02
        c = 0.05
        T = fisk.rvs(c, scale=scale, size=100000)
        C = fisk.rvs(c, scale=scale, size=100000)
        E = T < C
        T = np.minimum(T, C)

        assert 1 > E.mean() > 0

        llf.fit(T, E)
        assert abs(llf.alpha_ - scale) < 0.02
        assert abs(llf.beta_ - c) < 0.02


class TestWeibullFitter:
    def test_unstable_data(self):
        data = pd.read_csv("https://raw.githubusercontent.com/scotty269/lifelines_test/master/my_data.csv")
        T = data["T"]
        E = data["E"]
        assert abs(WeibullFitter().fit(T, E).log_likelihood_ - LogNormalFitter().fit(T, E).log_likelihood_) < 0.5

    @flaky(max_runs=3, min_passes=2)
    @pytest.mark.parametrize("N", [750, 1500])
    def test_left_censorship_inference(self, N):
        T_actual = 0.5 * np.random.weibull(5, size=N)

        MIN_0 = np.percentile(T_actual, 5)
        MIN_1 = np.percentile(T_actual, 10)
        MIN_2 = np.percentile(T_actual, 30)
        MIN_3 = np.percentile(T_actual, 50)

        T = T_actual.copy()
        ix = np.random.randint(4, size=N)

        T = np.where(ix == 0, np.maximum(T, MIN_0), T)
        T = np.where(ix == 1, np.maximum(T, MIN_1), T)
        T = np.where(ix == 2, np.maximum(T, MIN_2), T)
        T = np.where(ix == 3, np.maximum(T, MIN_3), T)
        E = T_actual == T

        wf = WeibullFitter().fit_left_censoring(T, E)

        assert wf.summary.loc["rho_", "coef lower 95%"] < 5 < wf.summary.loc["rho_", "coef upper 95%"]
        assert wf.summary.loc["lambda_", "coef lower 95%"] < 0.5 < wf.summary.loc["lambda_", "coef upper 95%"]

    def test_weibull_with_delayed_entries(self):
        # note the the independence of entry and final time is really important
        # (also called non-informative)
        # for example, the following doesn't work
        # D = np.random.rand(15000) * T

        wf = WeibullFitter()
        T = np.random.exponential(10, 350000)
        D = np.random.exponential(10, 350000)

        keep = T > D
        T = T[keep]
        D = D[keep]

        wf = WeibullFitter().fit(T, entry=D)

        assert np.abs(wf.lambda_ / 10.0 - 1) < 0.01

    def test_weibull_fit_returns_float_timelines(self):
        wf = WeibullFitter()
        T = np.linspace(0.1, 10)
        wf.fit(T)
        npt.assert_array_equal(wf.timeline, T)
        npt.assert_array_equal(wf.survival_function_.index.values, T)

    def test_weibull_model_does_not_accept_negative_or_zero_values(self):
        wf = WeibullFitter()

        T = [0, 1, 2, 4, 5]
        with pytest.raises(ValueError):
            wf.fit(T)

        T[0] = -1
        with pytest.raises(ValueError):
            wf.fit(T)

    def test_exponential_data_produces_correct_inference_no_censorship(self):
        wf = WeibullFitter()
        N = 600000
        T = 5 * np.random.exponential(1, size=N) ** 2
        wf.fit(T)
        assert abs(wf.rho_ - 0.5) < 0.01
        assert abs(wf.lambda_ / 5 - 1) < 0.01
        assert abs(wf.median_survival_time_ - 5 * np.log(2) ** 2) < 0.1  # worse convergence
        assert abs(wf.median_survival_time_ - np.median(T)) < 0.1

    def test_exponential_data_produces_correct_inference_with_censorship(self):
        wf = WeibullFitter()
        N = 80000
        factor = 5
        T = factor * np.random.exponential(1, size=N)
        T_ = factor * np.random.exponential(1, size=N)
        wf.fit(np.minimum(T, T_), (T < T_))
        assert abs(wf.rho_ - 1.0) < 0.05
        assert abs(wf.lambda_ / factor - 1) < 0.05
        assert abs(wf.median_survival_time_ - factor * np.log(2)) < 0.1

    def test_convergence_completes_for_ever_increasing_data_sizes(self):
        wf = WeibullFitter()
        rho = 5
        lambda_ = 1.0 / 2
        for N in [10, 50, 500, 5000, 50000]:
            T = np.random.weibull(rho, size=N) * lambda_
            wf.fit(T)
            assert abs(1 - wf.rho_ / rho) < 5 / np.sqrt(N)
            assert abs(1 - wf.lambda_ / lambda_) < 5 / np.sqrt(N)

    def test_interval_censoring_with_excepted_results(self):

        df = pd.DataFrame()
        df["left"] = [0.1, 30.1, 60.1, 90.1, 120.1, 150.1, 180.1, 210.1]
        df["right"] = [30, 60, 90, 120, 150, 180, 210, np.inf]
        df["Observed"] = False  # Means exact fail time is not known
        df["#Units"] = [15, 17, 19, 26, 19, 43, 20, 15356]

        df["left"] = df["left"]
        df["right"] = df["right"]

        wf = WeibullFitter()
        wf.fit_interval_censoring(df["left"], df["right"], event_observed=df["Observed"], weights=df["#Units"])

        npt.assert_allclose(wf.rho_, 1.272946, rtol=1e-5)
        npt.assert_allclose(wf.lambda_, 7646.68135, rtol=1e-5)


class TestGeneralizedGammaFitter:
    def test_exponential_data_inference(self):
        T = np.random.exponential(1.0, size=20000)
        gg = GeneralizedGammaFitter().fit(T)
        gg.print_summary()
        assert gg.summary.loc["lambda_"]["coef lower 95%"] < 1 < gg.summary.loc["lambda_"]["coef upper 95%"]
        assert gg.summary.loc["ln_sigma_"]["coef lower 95%"] < 0 < gg.summary.loc["ln_sigma_"]["coef upper 95%"]

    def test_weibull_data_inference(self):
        T = 5 * np.random.exponential(1, size=10000) ** 0.5
        gg = GeneralizedGammaFitter().fit(T)
        gg.print_summary()
        assert gg.summary.loc["lambda_"]["coef lower 95%"] < 1 < gg.summary.loc["lambda_"]["coef upper 95%"]

    def test_gamma_data_inference(self):
        T = np.random.gamma(shape=4, scale=0.5, size=15000)
        gg = GeneralizedGammaFitter().fit(T)
        gg.print_summary()
        assert abs(gg.summary.loc["lambda_", "coef"] - np.exp(gg.summary.loc["ln_sigma_", "coef"])) < 0.15

    def test_lognormal_data_inference(self):
        T = np.exp(np.random.randn(20000))
        gg = GeneralizedGammaFitter().fit(T)
        gg.print_summary(4)
        assert abs(gg.summary.loc["lambda_"]["coef"]) < 0.05

    def test_inverse_weibull_inference(self):
        T = invweibull(5).rvs(10000)
        gg = GeneralizedGammaFitter().fit(T)
        gg.print_summary(4)
        assert abs(gg.summary.loc["lambda_"]["coef"] - -1.0) < 0.05

    def test_inverse_gamma_inference(self):
        T = invgamma(0.5).rvs(20000)
        gg = GeneralizedGammaFitter().fit(T)
        gg.print_summary(4)
        assert abs(gg.summary.loc["lambda_", "coef"] - -np.exp(gg.summary.loc["ln_sigma_", "coef"])) < 0.15

    def test_against_reliability_software(self):
        # From http://reliawiki.org/index.php/The_Generalized_Gamma_Distribution
        T = [
            17.88,
            28.92,
            33,
            41.52,
            42.12,
            45.6,
            48.4,
            51.84,
            51.96,
            54.12,
            55.56,
            67.8,
            68.64,
            68.64,
            68.88,
            84.12,
            93.12,
            98.64,
            105.12,
            105.84,
            127.92,
            128.04,
            173.4,
        ]

        gg = GeneralizedGammaFitter().fit(T)
        npt.assert_allclose(gg.summary.loc["mu_", "coef"], 4.23064, rtol=0.001)
        npt.assert_allclose(gg.summary.loc["lambda_", "coef"], 0.307639, rtol=1e-3)
        npt.assert_allclose(np.exp(gg.summary.loc["ln_sigma_", "coef"]), 0.509982, rtol=1e-3)


class TestExponentialFitter:
    def test_fit_computes_correct_lambda_(self):
        T = np.array([10, 10, 10, 10], dtype=float)
        E = np.array([1, 1, 1, 0], dtype=float)
        enf = ExponentialFitter()
        enf.fit(T, E)
        assert abs(enf.lambda_ - (T.sum() / E.sum())) < 1e-4

    def test_fit_computes_correct_asymptotic_variance(self):
        N = 5000
        T = np.random.exponential(size=N)
        C = np.random.exponential(size=N)
        E = T < C
        T = np.minimum(T, C)
        enf = ExponentialFitter()
        enf.fit(T, E)
        assert abs(enf.summary.loc["lambda_", "se(coef)"] ** 2 - (T.sum() / E.sum()) ** 2 / N) < 1e-3


class TestKaplanMeierFitter:
    def kaplan_meier(self, lifetimes, observed=None):
        lifetimes_counter = Counter(lifetimes)
        km = np.zeros((len(list(lifetimes_counter.keys())), 1))
        ordered_lifetimes = np.sort(list(lifetimes_counter.keys()))
        N = len(lifetimes)
        v = 1.0
        n = N * 1.0
        for i, t in enumerate(ordered_lifetimes):
            if observed is not None:
                ix = lifetimes == t
                c = sum(1 - observed[ix])
                if n != 0:
                    v *= 1 - (lifetimes_counter.get(t) - c) / n
                n -= lifetimes_counter.get(t)
            else:
                v *= 1 - lifetimes_counter.get(t) / n
                n -= lifetimes_counter.get(t)
            km[i] = v
        if lifetimes_counter.get(0) is None:
            km = np.insert(km, 0, 1.0)
        return km.reshape(len(km), 1)

    def test_kmf_overflow_error(self):
        N = int(1e6)
        T = np.random.exponential(size=N)
        E = T < 0.001
        kmf = KaplanMeierFitter()
        kmf.fit(T, E)
        assert True

    def test_left_truncation_against_Cole_and_Hudgens(self):
        df = load_multicenter_aids_cohort_study()
        kmf = KaplanMeierFitter()
        kmf.fit(df["T"], event_observed=df["D"], entry=df["W"])

        # the papers event table only looks at times when the individuals die
        event_table = kmf.event_table[kmf.event_table["observed"] > 0]

        assert event_table.shape[0] == 26
        assert event_table.loc[0.26899999999999996, "at_risk"] == 42
        assert event_table.loc[0.7909999999999999, "at_risk"] == 44
        assert event_table.loc[4.688, "at_risk"] == 11

        assert kmf.survival_function_.loc[0.7909999999999999, "KM_estimate"] == 0.9540043290043292
        assert abs(kmf.median_survival_time_ - 3) < 0.1

    def test_kaplan_meier_no_censorship(self, sample_lifetimes):
        T, _ = sample_lifetimes
        kmf = KaplanMeierFitter()
        kmf.fit(T)
        npt.assert_almost_equal(kmf.survival_function_.values, self.kaplan_meier(T))

    def test_kaplan_meier_with_censorship(self, sample_lifetimes):
        T, C = sample_lifetimes
        kmf = KaplanMeierFitter()
        kmf.fit(T, C)
        npt.assert_almost_equal(kmf.survival_function_.values, self.kaplan_meier(T, C))

    def test_stat_error_is_raised_if_too_few_early_deaths(self):
        observations = np.array(
            [1, 1, 1, 22, 30, 28, 32, 11, 14, 36, 31, 33, 33, 37, 35, 25, 31, 22, 26, 24, 35, 34, 30, 35, 40, 39, 2]
        )
        births = observations - 1
        kmf = KaplanMeierFitter()
        with pytest.raises(StatError):
            kmf.fit(observations, entry=births)

    def test_sort_doesnt_affect_kmf(self, sample_lifetimes):
        T, _ = sample_lifetimes
        kmf = KaplanMeierFitter()
        assert_frame_equal(kmf.fit(T).survival_function_, kmf.fit(sorted(T)).survival_function_)

    def test_passing_in_left_censorship_creates_a_cumulative_density(self, sample_lifetimes):
        T, C = sample_lifetimes
        kmf = KaplanMeierFitter()
        kmf.fit_left_censoring(T, C)
        assert hasattr(kmf, "cumulative_density_")
        assert hasattr(kmf, "plot_cumulative_density")

    def test_kmf_left_censored_data_stats(self):
        # from http://www.public.iastate.edu/~pdixon/stat505/Chapter%2011.pdf
        T = [3, 5, 5, 5, 6, 6, 10, 12]
        C = [1, 0, 0, 1, 1, 1, 0, 1]
        kmf = KaplanMeierFitter()
        kmf.fit_left_censoring(T, C)

        actual = kmf.cumulative_density_[kmf._label].values
        npt.assert_allclose(actual, np.array([0, 0.437500, 0.5833333, 0.875, 0.875, 1]))

    def test_shifting_durations_doesnt_affect_survival_function_values(self):
        T = np.random.exponential(10, size=100)
        kmf = KaplanMeierFitter()
        expected = kmf.fit(T).survival_function_.values

        T_shifted = T + 100
        npt.assert_allclose(expected, kmf.fit(T_shifted).survival_function_.values)

        T_shifted = T - 50
        npt.assert_allclose(expected[1:], kmf.fit(T_shifted).survival_function_.values)

        T_shifted = T - 200
        npt.assert_allclose(expected[1:], kmf.fit(T_shifted).survival_function_.values)

    def test_kmf_survival_curve_output_against_R(self):
        df = load_g3()
        ix = df["group"] == "RIT"
        kmf = KaplanMeierFitter()

        expected = np.array([[0.909, 0.779]]).T
        kmf.fit(df.loc[ix]["time"], df.loc[ix]["event"], timeline=[25, 53])
        npt.assert_allclose(kmf.survival_function_.values, expected, rtol=10e-3)

        expected = np.array([[0.833, 0.667, 0.5, 0.333]]).T
        kmf.fit(df.loc[~ix]["time"], df.loc[~ix]["event"], timeline=[9, 19, 32, 34])
        npt.assert_allclose(kmf.survival_function_.values, expected, rtol=10e-3)

    @pytest.mark.xfail()
    def test_kmf_survival_curve_output_against_R_super_accurate(self):
        df = load_g3()
        ix = df["group"] == "RIT"
        kmf = KaplanMeierFitter()

        expected = np.array([[0.909, 0.779]]).T
        kmf.fit(df.loc[ix]["time"], df.loc[ix]["event"], timeline=[25, 53])
        npt.assert_allclose(kmf.survival_function_.values, expected, rtol=10e-4)

        expected = np.array([[0.833, 0.667, 0.5, 0.333]]).T
        kmf.fit(df.loc[~ix]["time"], df.loc[~ix]["event"], timeline=[9, 19, 32, 34])
        npt.assert_allclose(kmf.survival_function_.values, expected, rtol=10e-4)

    def test_kmf_confidence_intervals_output_against_R(self):
        # this uses conf.type = 'log-log'
        df = load_g3()
        ix = df["group"] != "RIT"
        kmf = KaplanMeierFitter()
        kmf.fit(df.loc[ix]["time"], df.loc[ix]["event"], timeline=[9, 19, 32, 34])

        expected_lower_bound = np.array([0.2731, 0.1946, 0.1109, 0.0461])
        npt.assert_allclose(kmf.confidence_interval_["KM_estimate_lower_0.95"].values, expected_lower_bound, rtol=10e-4)

        expected_upper_bound = np.array([0.975, 0.904, 0.804, 0.676])
        npt.assert_allclose(kmf.confidence_interval_["KM_estimate_upper_0.95"].values, expected_upper_bound, rtol=10e-4)

    def test_kmf_does_not_drop_to_zero_if_last_point_is_censored(self):
        T = np.arange(0, 50, 0.5)
        E = np.random.binomial(1, 0.7, 100)
        E[np.argmax(T)] = 0
        kmf = KaplanMeierFitter()
        kmf.fit(T, E)
        assert kmf.survival_function_["KM_estimate"]._iloc[-1] > 0

    def test_adding_weights_to_KaplanMeierFitter(self):
        n = 100
        df = pd.DataFrame()
        df["T"] = np.random.binomial(40, 0.5, n)
        df["E"] = np.random.binomial(1, 0.9, n)

        kmf_no_weights = KaplanMeierFitter().fit(df["T"], df["E"])

        df_grouped = df.groupby(["T", "E"]).size().reset_index()
        kmf_w_weights = KaplanMeierFitter().fit(df_grouped["T"], df_grouped["E"], weights=df_grouped[0])

        assert_frame_equal(kmf_w_weights.survival_function_, kmf_no_weights.survival_function_)

    def test_weights_can_be_floats(self):
        n = 100
        T = np.random.binomial(40, 0.5, n)
        E = np.random.binomial(1, 0.9, n)
        with pytest.warns(StatisticalWarning) as w:
            kmf = KaplanMeierFitter().fit(T, E, weights=np.random.random(n))
            assert True

    def test_weights_with_unaligned_index(self):
        df = pd.DataFrame(index=[5, 6, 7, 8])
        df["t"] = [0.6, 0.4, 0.8, 0.9]
        df["y"] = [0, 1, 1, 0]
        df["w"] = [1.5, 2, 0.8, 0.9]
        with pytest.warns(StatisticalWarning) as w:
            kmf = KaplanMeierFitter().fit(durations=df["t"], event_observed=df["y"], weights=df["w"])
            a = list(kmf.survival_function_.KM_estimate)
            assert a == [1.0, 0.6153846153846154, 0.6153846153846154, 0.32579185520362, 0.32579185520362]

    def test_late_entry_with_almost_tied_entry_and_death_against_R(self):
        entry = [1.9, 0, 0, 0, 0]
        T = [2, 10, 5, 4, 3]
        kmf = KaplanMeierFitter()
        kmf.fit(T, entry=entry)

        expected = [1.0, 1.0, 0.8, 0.6, 0.4, 0.2, 0.0]
        npt.assert_allclose(kmf.survival_function_.values.reshape(7), expected)

    def test_late_entry_with_against_R(self):
        entry = [1, 2, 4, 0, 0]
        T = [2, 10, 5, 4, 3]
        kmf = KaplanMeierFitter()
        kmf.fit(T, entry=entry)

        expected = [1.0, 1.0, 0.667, 0.444, 0.222, 0.111, 0.0]
        npt.assert_allclose(kmf.survival_function_.values.reshape(7), expected, rtol=1e-2)

    def test_kmf_has_both_survival_function_and_cumulative_density(self):
        # right censoring
        kmf = KaplanMeierFitter().fit_right_censoring(np.arange(100))
        assert hasattr(kmf, "survival_function_")
        assert hasattr(kmf, "plot_survival_function")
        assert hasattr(kmf, "confidence_interval_survival_function_")
        assert_frame_equal(kmf.confidence_interval_survival_function_, kmf.confidence_interval_)

        assert hasattr(kmf, "cumulative_density_")
        assert hasattr(kmf, "plot_cumulative_density")
        assert hasattr(kmf, "confidence_interval_cumulative_density_")

        # left censoring
        kmf = KaplanMeierFitter().fit_left_censoring(np.arange(100))
        assert hasattr(kmf, "survival_function_")
        assert hasattr(kmf, "plot_survival_function")
        assert hasattr(kmf, "confidence_interval_survival_function_")

        assert hasattr(kmf, "cumulative_density_")
        assert hasattr(kmf, "plot_cumulative_density")
        assert hasattr(kmf, "confidence_interval_cumulative_density_")
        assert_frame_equal(kmf.confidence_interval_cumulative_density_, kmf.confidence_interval_)

    def test_late_entry_with_tied_entry_and_death(self):
        np.random.seed(101)

        Ct = 10.0

        n = 10000
        df = pd.DataFrame()
        df["id"] = [i for i in range(n)]
        df["t"] = np.ceil(np.random.weibull(1, size=n) * 5)
        df["t_cens"] = np.ceil(np.random.weibull(1, size=n) * 3)
        df["t_enter"] = np.floor(np.random.weibull(1.5, size=n) * 2)
        df["ft"] = 10
        df["t_out"] = np.min(df[["t", "t_cens", "ft"]], axis=1).astype(int)
        df["d"] = (np.where(df["t"] <= Ct, 1, 0)) * (np.where(df["t"] <= df["t_cens"], 1, 0))
        df["c"] = (np.where(df["t_cens"] <= Ct, 1, 0)) * (np.where(df["t_cens"] < df["t"], 1, 0))
        df["y"] = (
            (np.where(df["t"] > df["t_enter"], 1, 0))
            * (np.where(df["t_cens"] > df["t_enter"], 1, 0))
            * (np.where(Ct > df["t_enter"], 1, 0))
        )
        dfo = df.loc[df["y"] == 1].copy()  # "observed data"

        # Fitting KM to full data
        km1 = KaplanMeierFitter()
        km1.fit(df["t_out"], event_observed=df["d"])
        rf = pd.DataFrame(index=km1.survival_function_.index)
        rf["KM_true"] = km1.survival_function_

        # Fitting KM to "observed" data
        km2 = KaplanMeierFitter()
        km2.fit(dfo["t_out"], entry=dfo["t_enter"], event_observed=dfo["d"])
        rf["KM_lifelines_latest"] = km2.survival_function_

        # Version of KM where late entries occur after
        rf["KM_lateenterafter"] = np.cumprod(
            1 - (km2.event_table.observed / (km2.event_table.at_risk - km2.event_table.entrance))
        )

        # drop the first NA from comparison
        rf = rf.dropna()

        npt.assert_allclose(rf["KM_true"].values, rf["KM_lateenterafter"].values, rtol=10e-2)
        npt.assert_allclose(rf["KM_lifelines_latest"].values, rf["KM_lateenterafter"].values, rtol=10e-2)
        npt.assert_allclose(rf["KM_lifelines_latest"].values, rf["KM_true"].values, rtol=10e-2)


class TestNelsonAalenFitter:
    def nelson_aalen(self, lifetimes, observed=None):
        lifetimes_counter = Counter(lifetimes)
        na = np.zeros((len(list(lifetimes_counter.keys())), 1))
        ordered_lifetimes = np.sort(list(lifetimes_counter.keys()))
        N = len(lifetimes)
        v = 0.0
        n = N * 1.0
        for i, t in enumerate(ordered_lifetimes):
            if observed is not None:
                ix = lifetimes == t
                c = sum(1 - observed[ix])
                if n != 0:
                    v += (lifetimes_counter.get(t) - c) / n
                n -= lifetimes_counter.get(t)
            else:
                v += lifetimes_counter.get(t) / n
                n -= lifetimes_counter.get(t)
            na[i] = v
        if lifetimes_counter.get(0) is None:
            na = np.insert(na, 0, 0.0)
        return na.reshape(len(na), 1)

    def test_nelson_aalen_no_censorship(self, sample_lifetimes):
        T, _ = sample_lifetimes
        naf = NelsonAalenFitter(nelson_aalen_smoothing=False)
        naf.fit(T)
        npt.assert_almost_equal(naf.cumulative_hazard_.values, self.nelson_aalen(T))

    def test_censor_nelson_aalen(self, sample_lifetimes):
        T, C = sample_lifetimes
        naf = NelsonAalenFitter(nelson_aalen_smoothing=False)
        naf.fit(T, C)
        npt.assert_almost_equal(naf.cumulative_hazard_.values, self.nelson_aalen(T, C))

    def test_loc_slicing(self, waltons_dataset):
        naf = NelsonAalenFitter().fit(waltons_dataset["T"])
        assert naf.cumulative_hazard_.loc[0:10].shape[0] == 4

    def test_iloc_slicing(self, waltons_dataset):
        naf = NelsonAalenFitter().fit(waltons_dataset["T"])
        assert naf.cumulative_hazard_._iloc[0:10].shape[0] == 10
        assert naf.cumulative_hazard_._iloc[0:-1].shape[0] == 32

    def test_smoothing_hazard_ties(self):
        T = np.random.binomial(20, 0.7, size=300)
        C = np.random.binomial(1, 0.8, size=300)
        naf = NelsonAalenFitter()
        naf.fit(T, C)
        naf.smoothed_hazard_(1.0)

    def test_smoothing_hazard_nontied(self):
        T = np.random.exponential(20, size=300) ** 2
        C = np.random.binomial(1, 0.8, size=300)
        naf = NelsonAalenFitter()
        naf.fit(T, C)
        naf.smoothed_hazard_(1.0)
        naf.fit(T)
        naf.smoothed_hazard_(1.0)

    def test_smoothing_hazard_ties_all_events_observed(self):
        T = np.random.binomial(20, 0.7, size=300)
        naf = NelsonAalenFitter()
        naf.fit(T)
        naf.smoothed_hazard_(1.0)

    def test_smoothing_hazard_with_spike_at_time_0(self):
        T = np.random.binomial(20, 0.7, size=300)
        T[np.random.binomial(1, 0.3, size=300).astype(bool)] = 0
        naf = NelsonAalenFitter()
        naf.fit(T)
        df = naf.smoothed_hazard_(bandwidth=0.1)
        assert df._iloc[0].values[0] > df._iloc[1].values[0]

    def test_nelson_aalen_smoothing(self):
        # this test was included because I was refactoring the estimators.
        np.random.seed(1)
        N = 10 ** 4
        t = np.random.exponential(1, size=N)
        c = np.random.binomial(1, 0.9, size=N)
        naf = NelsonAalenFitter(nelson_aalen_smoothing=True)
        naf.fit(t, c)
        assert abs(naf.cumulative_hazard_["NA_estimate"]._iloc[-1] - 8.545665) < 1e-6
        assert abs(naf.confidence_interval_["NA_estimate_upper_0.95"]._iloc[-1] - 11.315662) < 1e-6
        assert abs(naf.confidence_interval_["NA_estimate_lower_0.95"]._iloc[-1] - 6.4537448) < 1e-6

    def test_adding_weights_to_NelsonAalenFitter(self):
        n = 100
        df = pd.DataFrame()
        df["T"] = np.random.binomial(40, 0.5, n)
        df["E"] = np.random.binomial(1, 0.9, n)

        naf_no_weights = NelsonAalenFitter().fit(df["T"], df["E"])

        df_grouped = df.groupby(["T", "E"]).size().reset_index()
        naf_w_weights = NelsonAalenFitter().fit(df_grouped["T"], df_grouped["E"], weights=df_grouped[0])

        assert_frame_equal(naf_w_weights.cumulative_hazard_, naf_no_weights.cumulative_hazard_)


class TestBreslowFlemingHarringtonFitter:
    def test_BHF_fit_when_KMF_throws_an_error(self):
        bfh = BreslowFlemingHarringtonFitter()
        kmf = KaplanMeierFitter()

        observations = np.array(
            [1, 1, 2, 22, 30, 28, 32, 11, 14, 36, 31, 33, 33, 37, 35, 25, 31, 22, 26, 24, 35, 34, 30, 35, 40, 39, 2]
        )
        births = observations - 1

        with pytest.raises(StatError):
            kmf.fit(observations, entry=births)

        bfh.fit(observations, entry=births)


class TestParametricRegressionFitter:
    @pytest.fixture
    def rossi(self):
        rossi = load_rossi()
        rossi["_int"] = 1.0
        return rossi

    def test_custom_weibull_model_gives_the_same_data_as_implemented_weibull_model(self, rossi):
        class CustomWeibull(ParametricRegressionFitter):
            _scipy_fit_method = "SLSQP"
            _scipy_fit_options = {"ftol": 1e-10, "maxiter": 200}
            _fitted_parameter_names = ["lambda_", "rho_"]

            def _cumulative_hazard(self, params, T, Xs):
                lambda_ = anp.exp(anp.dot(Xs["lambda_"], params["lambda_"]))
                rho_ = anp.exp(anp.dot(Xs["rho_"], params["rho_"]))

                return (T / lambda_) ** rho_

            def _log_hazard(self, params, T, Xs):
                lambda_params = params["lambda_"]
                log_lambda_ = Xs["lambda_"] @ lambda_params

                rho_params = params["rho_"]
                log_rho_ = Xs["rho_"] @ rho_params

                return log_rho_ - log_lambda_ + anp.expm1(log_rho_) * (anp.log(T) - log_lambda_)

        cb = CustomWeibull(penalizer=0.0)
        wf = WeibullAFTFitter(fit_intercept=False, penalizer=0.0)

        cb.fit(rossi, "week", "arrest", regressors={"lambda_": rossi.columns, "rho_": ["_int"]})
        wf.fit(rossi, "week", "arrest")

        assert_frame_equal(cb.summary.loc["lambda_"], wf.summary.loc["lambda_"], check_less_precise=1)
        npt.assert_allclose(cb.log_likelihood_, wf.log_likelihood_)

        cb.fit_left_censoring(rossi, "week", "arrest", regressors={"lambda_": rossi.columns, "rho_": ["_int"]})
        wf.fit_left_censoring(rossi, "week", "arrest")

        assert_frame_equal(cb.summary.loc["lambda_"], wf.summary.loc["lambda_"], check_less_precise=1)
        npt.assert_allclose(cb.log_likelihood_, wf.log_likelihood_)

        rossi = rossi.loc[rossi["arrest"].astype(bool)]
        rossi["week_end"] = rossi["week"].copy()
        rossi = rossi.drop("arrest", axis=1)
        cb.fit_interval_censoring(rossi, "week", "week_end", regressors={"lambda_": rossi.columns, "rho_": ["_int"]})
        wf.fit_interval_censoring(rossi, "week", "week_end")

        assert_frame_equal(cb.summary.loc["lambda_"], wf.summary.loc["lambda_"], check_less_precise=1)
        npt.assert_allclose(cb.log_likelihood_, wf.log_likelihood_, rtol=0.01)


class CureModelA(ParametricRegressionFitter):

    _fitted_parameter_names = ["lambda_", "beta_", "rho_"]

    def _cumulative_hazard(self, params, T, Xs):
        c = expit(anp.dot(Xs["beta_"], params["beta_"]))

        lambda_ = anp.exp(anp.dot(Xs["lambda_"], params["lambda_"]))
        rho_ = anp.exp(anp.dot(Xs["rho_"], params["rho_"]))
        cdf = 1 - anp.exp(-((T / lambda_) ** rho_))

        return -anp.log((1 - c) + c * (1 - cdf))


class CureModelB(ParametricRegressionFitter):
    # notice the c vs 1-c in the return statement
    _fitted_parameter_names = ["lambda_", "beta_", "rho_"]

    def _cumulative_hazard(self, params, T, Xs):
        c = expit(anp.dot(Xs["beta_"], params["beta_"]))

        lambda_ = anp.exp(anp.dot(Xs["lambda_"], params["lambda_"]))
        rho_ = anp.exp(anp.dot(Xs["rho_"], params["rho_"]))
        cdf = 1 - anp.exp(-((T / lambda_) ** rho_))

        return -anp.log(c + (1 - c) * (1 - cdf))


class CureModelC(CureModelB):
    # shuffle these parameter names - shouldn't change anything.
    _fitted_parameter_names = ["lambda_", "rho_", "beta_"]


class TestCustomRegressionModel:
    @pytest.fixture
    def rossi(self):
        rossi = load_rossi()
        rossi["intercept"] = 1.0
        return rossi

    def test_reparameterization_flips_the_sign(self, rossi):

        regressors = {"lambda_": rossi.columns, "rho_": ["intercept"], "beta_": ["intercept", "fin"]}

        cmA = CureModelA()
        cmB = CureModelB()
        cmC = CureModelC()

        cmA.fit(rossi, "week", event_col="arrest", regressors=regressors)
        cmB.fit(rossi, "week", event_col="arrest", regressors=regressors)
        cmC.fit(
            rossi,
            "week",
            event_col="arrest",
            regressors={"lambda_": rossi.columns, "beta_": ["intercept", "fin"], "rho_": ["intercept"]},
        )
        assert_frame_equal(cmA.summary.loc["lambda_"], cmB.summary.loc["lambda_"])
        assert_frame_equal(cmA.summary.loc["rho_"], cmB.summary.loc["rho_"])
        assert_frame_equal(cmC.summary, cmB.summary)
        assert_series_equal(cmA.params_.loc["beta_"], -cmB.params_.loc["beta_"])

    def test_custom_regression_model_accepts_infs_in_interval_censoring(self):
        df = load_c_botulinum_lag_phase()
        df.loc[df["lower_bound_days"] == 0, "lower_bound_days"] += 0.0001

        df["constant"] = 1.0

        regressors = {"lambda_": ["constant"], "mu_": ["NaCl %", "pH", "constant"], "sigma_": ["constant"]}
        gg = GeneralizedGammaRegressionFitter()
        gg.fit_interval_censoring(df, "lower_bound_days", "upper_bound_days", regressors=regressors)
        gg.print_summary()

    def test_warning_is_thrown_in_predict_median(self, rossi):

        rossi["constant"] = 1.0
        regressors = {"lambda_": ["constant"], "mu_": ["age", "fin", "constant"], "sigma_": ["constant"]}

        gg = GeneralizedGammaRegressionFitter()
        gg.fit(rossi, "week", "arrest", regressors=regressors)

        with pytest.warns(ApproximationWarning, match="Approximating"):
            gg.predict_median(rossi)

    def test_score_works_for_interval_censoring(self, rossi):
        df = load_c_botulinum_lag_phase()
        df.loc[df["lower_bound_days"] == 0, "lower_bound_days"] += 0.0001

        df["constant"] = 1.0

        regressors = {"lambda_": ["constant"], "mu_": ["NaCl %", "pH", "constant"], "sigma_": ["constant"]}
        gg = GeneralizedGammaRegressionFitter()
        gg.fit_interval_censoring(df, "lower_bound_days", "upper_bound_days", regressors=regressors)
        gg.score(df)


class TestRegressionFitters:
    @pytest.fixture
    def rossi(self):
        rossi = load_rossi()
        return rossi

    @pytest.fixture
    def regression_models_sans_strata_model(self):
        return [
            CoxPHFitter(penalizer=1e-6, baseline_estimation_method="breslow"),
            CoxPHFitter(penalizer=1e-6, baseline_estimation_method="spline", n_baseline_knots=1),
            CoxPHFitter(penalizer=1e-6, baseline_estimation_method="spline", n_baseline_knots=2),
            AalenAdditiveFitter(coef_penalizer=1.0, smoothing_penalizer=1.0),
            WeibullAFTFitter(fit_intercept=True),
            LogNormalAFTFitter(fit_intercept=True),
            LogLogisticAFTFitter(fit_intercept=True),
            PiecewiseExponentialRegressionFitter(breakpoints=[25.0]),
            CustomRegressionModelTesting(penalizer=1.0),
            GeneralizedGammaRegressionFitter(penalizer=5.0),
        ]

    @pytest.fixture
    def regression_models(self, regression_models_sans_strata_model):
        regression_models_sans_strata_model.append(CoxPHFitter(strata=["race", "paro", "mar", "wexp"]))
        return regression_models_sans_strata_model

    def test_score_method_returns_same_value_for_unpenalized_models(self, rossi):
        regression_models = [CoxPHFitter(), WeibullAFTFitter()]
        for fitter in regression_models:
            fitter.fit(rossi, "week", "arrest")
            npt.assert_almost_equal(fitter.score(rossi, scoring_method="log_likelihood"), fitter.log_likelihood_ / rossi.shape[0])
            npt.assert_almost_equal(fitter.score(rossi, scoring_method="concordance_index"), fitter.concordance_index_)

        rossi["_intercept"] = 1.0
        regression_models = [CustomRegressionModelTesting(), PiecewiseExponentialRegressionFitter(breakpoints=[25.0])]
        for fitter in regression_models:
            fitter.fit(rossi, "week", "arrest")
            npt.assert_almost_equal(fitter.score(rossi, scoring_method="log_likelihood"), fitter.log_likelihood_ / rossi.shape[0])
            npt.assert_almost_equal(fitter.score(rossi, scoring_method="concordance_index"), fitter.concordance_index_)

    def test_print_summary(self, rossi, regression_models):
        for fitter in regression_models:
            fitter.fit(rossi, "week", "arrest")
            fitter.print_summary()

    def test_pickle_serialization(self, rossi, regression_models):
        for fitter in regression_models:
            fitter.fit(rossi, "week", "arrest")

            unpickled = pickle.loads(pickle.dumps(fitter))
            dif = (fitter.durations - unpickled.durations).sum()
            assert dif == 0

    def test_dill_serialization(self, rossi, regression_models):
        from dill import dumps, loads

        for fitter in regression_models:
            fitter.fit(rossi, "week", "arrest")

            unpickled = loads(dumps(fitter))
            dif = (fitter.durations - unpickled.durations).sum()
            assert dif == 0

    def test_joblib_serialization(self, rossi, regression_models):
        from joblib import dump, load

        for fitter in regression_models:
            fitter.fit(rossi, "week", "arrest")

            dump(fitter, "filename.joblib")
            unpickled = load("filename.joblib")
            dif = (fitter.durations - unpickled.durations).sum()
            assert dif == 0

    def test_fit_will_accept_object_dtype_as_event_col(self, regression_models_sans_strata_model, rossi):
        # issue #638
        rossi["arrest"] = rossi["arrest"].astype(object)
        rossi["arrest"]._iloc[0] = None

        assert rossi["arrest"].dtype == object
        rossi = rossi.dropna()
        assert rossi["arrest"].dtype == object

        for fitter in regression_models_sans_strata_model:
            fitter.fit(rossi, "week", "arrest")

    def test_fit_raise_an_error_if_nan_in_event_col(self, regression_models_sans_strata_model):
        df = pd.DataFrame({"T": np.arange(1, 11), "E": [True] * 9 + [None]})

        for fitter in regression_models_sans_strata_model:
            with pytest.raises(TypeError, match="NaNs were detected in the dataset"):
                fitter.fit(df, "T", "E")

    def test_fit_methods_require_duration_col(self, rossi, regression_models):
        for fitter in regression_models:
            with pytest.raises(TypeError):
                fitter.fit(rossi)

    def test_predict_methods_in_regression_return_same_types(self, regression_models, rossi):

        fitted_regression_models = list(
            map(lambda model: model.fit(rossi, duration_col="week", event_col="arrest"), regression_models)
        )

        for predict_method in [
            "predict_percentile",
            "predict_median",
            "predict_expectation",
            "predict_survival_function",
            "predict_cumulative_hazard",
        ]:
            for fitter1, fitter2 in combinations(fitted_regression_models, 2):
                assert isinstance(getattr(fitter1, predict_method)(rossi), type(getattr(fitter2, predict_method)(rossi)))

    def test_predict_methods_in_regression_return_same_index(self, regression_models, rossi):

        fitted_regression_models = list(
            map(lambda model: model.fit(rossi, duration_col="week", event_col="arrest"), regression_models)
        )

        X = rossi.loc[:10]

        for predict_method in [
            "predict_percentile",
            "predict_median",
            "predict_expectation",
            "predict_survival_function",
            "predict_cumulative_hazard",
        ]:
            for fitter1, fitter2 in combinations(fitted_regression_models, 2):
                assert_index_equal(getattr(fitter1, predict_method)(X).index, getattr(fitter2, predict_method)(X).index)

    def test_duration_vector_can_be_normalized_up_to_an_intercept(self, regression_models, rossi):
        t = rossi["week"]
        normalized_rossi = rossi.copy()
        normalized_rossi["week"] = (normalized_rossi["week"]) / t.std()

        for fitter in [CoxPHFitter(penalizer=1e-6, baseline_estimation_method="spline", n_baseline_knots=1)]:
            if (
                isinstance(fitter, PiecewiseExponentialRegressionFitter)
                or isinstance(fitter, CustomRegressionModelTesting)
                or isinstance(fitter, GeneralizedGammaRegressionFitter)
            ):
                continue

            # we drop indexes since aaf will have a different "time" index.
            hazards = fitter.fit(rossi, duration_col="week", event_col="arrest").params_
            hazards_norm = fitter.fit(normalized_rossi, duration_col="week", event_col="arrest").params_

            if isinstance(hazards, pd.DataFrame):
                assert_frame_equal(hazards.reset_index(drop=True), hazards_norm.reset_index(drop=True))
            else:
                if isinstance(hazards.index, pd.MultiIndex):
                    assert_series_equal(
                        hazards.drop("_intercept", axis=0, level=1),
                        hazards_norm.drop("_intercept", axis=0, level=1),
                        check_less_precise=2,
                    )
                else:
                    assert_series_equal(hazards, hazards_norm, check_less_precise=1)

    def test_prediction_methods_respect_index(self, regression_models, rossi):
        X = rossi._iloc[:4].sort_index(ascending=False)
        expected_index = pd.Index(np.array([3, 2, 1, 0]))

        for fitter in regression_models:
            fitter.fit(rossi, duration_col="week", event_col="arrest")
            npt.assert_array_equal(fitter.predict_percentile(X).index, expected_index)
            npt.assert_array_equal(fitter.predict_expectation(X).index, expected_index)
            try:
                npt.assert_array_equal(fitter.predict_partial_hazard(X).index, expected_index)
            except AttributeError:
                pass

    def test_error_is_raised_if_using_non_numeric_data_in_fit(self):
        df = pd.DataFrame.from_dict(
            {
                "t": [1.0, 5.0, 3.0, 4.0],
                "bool_": [True, True, False, True],
                "int_": [1, -1, 0, 2],
                "uint8_": pd.Series([1, 0, 2, 1], dtype="uint8"),
                "string_": ["test", "a", "2.5", ""],
                "float_": [1.2, -0.5, 0.0, 2.2],
                "categorya_": pd.Series([1, 2, 3, 1], dtype="category"),
                "categoryb_": pd.Series(["a", "b", "a", "b"], dtype="category"),
            }
        )

        for fitter in [CoxPHFitter(), WeibullAFTFitter()]:
            for subset in [["t", "categoryb_"], ["t", "string_"]]:
                with pytest.raises(ValueError):
                    fitter.fit(df[subset], duration_col="t")

            for subset in [["t", "uint8_"]]:
                fitter.fit(df[subset], duration_col="t")

    @pytest.mark.xfail
    def test_regression_model_has_concordance_index_(self, regression_models, rossi):

        for fitter in regression_models:
            assert not hasattr(fitter, "concordance_index_")
            fitter.fit(rossi, duration_col="week", event_col="arrest")
            assert hasattr(fitter, "concordance_index_")

    @pytest.mark.xfail
    def test_regression_model_updates_concordance_index_(self, regression_models, rossi):

        for fitter in regression_models:
            assert not hasattr(fitter, "concordance_index_")
            fitter.fit(rossi, duration_col="week", event_col="arrest")
            assert hasattr(fitter, "concordance_index_")
            first_score_ = fitter.concordance_index_

            fitter.fit(rossi.head(50), duration_col="week", event_col="arrest")
            assert first_score_ != fitter.concordance_index_

    def test_error_is_thrown_if_there_is_nans_in_the_duration_col(self, regression_models, rossi):
        rossi.loc[3, "week"] = None
        for fitter in regression_models:
            with pytest.raises(TypeError):
                fitter.fit(rossi, "week", "arrest")

    def test_error_is_thrown_if_there_is_nans_in_the_event_col(self, regression_models, rossi):
        rossi.loc[3, "arrest"] = None
        for fitter in regression_models:
            with pytest.raises(TypeError):
                fitter.fit(rossi, "week", "arrest")

    def test_all_models_have_censoring_type(self, regression_models, rossi):
        for fitter in regression_models:
            fitter.fit(rossi, "week", "arrest")
            assert hasattr(fitter, "_censoring_type")

    def test_regression_models_will_not_fail_when_provided_int_times_on_prediction(
        self, regression_models_sans_strata_model, rossi
    ):
        # reported an issue
        for fitter in regression_models_sans_strata_model:
            df = rossi.copy()

            fitter.fit(df, duration_col="week", event_col="arrest")

            # select only censored items
            df = df[df["arrest"] == 0]

            func = lambda row: fitter.predict_survival_function(row, times=row["week"])
            df.apply(func, axis=1)

        assert True


class TestPiecewiseExponentialRegressionFitter:
    def test_print_summary(self):
        df = load_rossi()
        pew = PiecewiseExponentialRegressionFitter(breakpoints=[25, 40]).fit(df, "week", "arrest")
        pew.print_summary()

    def test_inference(self):

        N, d = 80000, 2

        # some numbers take from http://statwonk.com/parametric-survival.html
        breakpoints = (1, 31, 34, 62, 65)

        betas = np.array(
            [
                [1.0, -0.2, np.log(15)],
                [5.0, -0.4, np.log(333)],
                [9.0, -0.6, np.log(18)],
                [5.0, -0.8, np.log(500)],
                [2.0, -1.0, np.log(20)],
                [1.0, -1.2, np.log(500)],
            ]
        )

        X = 0.1 * np.random.exponential(size=(N, d))
        X = np.c_[X, np.ones(N)]

        T = np.empty(N)
        for i in range(N):
            lambdas = np.exp(-betas.dot(X[i, :]))
            T[i] = piecewise_exponential_survival_data(1, breakpoints, lambdas)[0]

        T_censor = np.minimum(T.mean() * np.random.exponential(size=N), 110)  # 110 is the end of observation, eg. current time.

        df = pd.DataFrame(X[:, :-1], columns=["var1", "var2"])
        df["_intercept"] = 1.0

        df["T"] = np.round(np.maximum(np.minimum(T, T_censor), 0.1), 1)
        df["E"] = T <= T_censor

        pew = PiecewiseExponentialRegressionFitter(breakpoints=breakpoints, penalizer=0.00001).fit(df, "T", "E")

        def assert_allclose(variable_name_tuple, actual):
            npt.assert_allclose(
                pew.summary.loc[variable_name_tuple, "coef"],
                actual,
                rtol=1,
                atol=2 * pew.summary.loc[variable_name_tuple, "se(coef)"],
            )

        assert_allclose(("lambda_0_", "var1"), betas[0][0])
        assert_allclose(("lambda_0_", "var2"), betas[0][1])
        assert_allclose(("lambda_0_", "_intercept"), betas[0][2])

        assert_allclose(("lambda_1_", "var1"), betas[1][0])
        assert_allclose(("lambda_1_", "var2"), betas[1][1])
        assert_allclose(("lambda_1_", "_intercept"), betas[1][2])

        assert_allclose(("lambda_5_", "var1"), betas[-1][0])
        assert_allclose(("lambda_5_", "var2"), betas[-1][1])
        assert_allclose(("lambda_5_", "_intercept"), betas[-1][2])


class TestAFTFitters:
    @pytest.fixture
    def models(self):
        return [WeibullAFTFitter(), LogNormalAFTFitter(), LogLogisticAFTFitter()]

    def test_predict_median_takes_dataframe_with_bools(self):

        df = pd.DataFrame(
            [
                {"dep_y_obs": 1.0, "dep_y_cens": False, "idp_x1_obs": 5.0, "idp_x1_cens": True},
                {"dep_y_obs": 3.0, "dep_y_cens": True, "idp_x1_obs": 3.0, "idp_x1_cens": False},
                {"dep_y_obs": 2.0, "dep_y_cens": True, "idp_x1_obs": 2.0, "idp_x1_cens": False},
                {"dep_y_obs": 2.0, "dep_y_cens": False, "idp_x1_obs": 6.0, "idp_x1_cens": True},
                {"dep_y_obs": 2.5, "dep_y_cens": True, "idp_x1_obs": 7.0, "idp_x1_cens": True},
                {"dep_y_obs": 2.7, "dep_y_cens": True, "idp_x1_obs": 8.0, "idp_x1_cens": True},
            ]
        )

        wf = WeibullAFTFitter()
        wf.fit_left_censoring(df, "dep_y_obs", "dep_y_cens")
        wf.predict_median(df)

    def test_predict_median_accepts_series(self, rossi):
        df = pd.DataFrame(
            [
                {"dep_y_obs": 1.0, "dep_y_cens": False, "idp_x1_obs": 5.0, "idp_x1_cens": True},
                {"dep_y_obs": 3.0, "dep_y_cens": True, "idp_x1_obs": 3.0, "idp_x1_cens": False},
                {"dep_y_obs": 2.0, "dep_y_cens": True, "idp_x1_obs": 2.0, "idp_x1_cens": False},
                {"dep_y_obs": 2.0, "dep_y_cens": False, "idp_x1_obs": 6.0, "idp_x1_cens": True},
                {"dep_y_obs": 2.5, "dep_y_cens": True, "idp_x1_obs": 7.0, "idp_x1_cens": True},
                {"dep_y_obs": 2.7, "dep_y_cens": True, "idp_x1_obs": 8.0, "idp_x1_cens": True},
            ]
        )

        wf = WeibullAFTFitter()
        wf.fit_left_censoring(df, "dep_y_obs", "dep_y_cens")
        wf.predict_median(df.loc[1])

    def test_heterogenous_initial_point(self, rossi):
        aft = WeibullAFTFitter()
        aft.fit(rossi, "week", "arrest", initial_point={"lambda_": np.zeros(8), "rho_": np.zeros(1)})
        with pytest.raises(ValueError):
            aft.fit(rossi, "week", "arrest", initial_point={"lambda_": np.zeros(7), "rho_": np.zeros(1)})

        aft.fit(rossi, "week", "arrest", initial_point=np.zeros(9))
        with pytest.raises(ValueError):
            aft.fit(rossi, "week", "arrest", initial_point=np.zeros(10))

    def test_percentile_gives_proper_result_compared_to_survival_function(self, rossi, models):
        for model in models:
            model.fit(rossi, "week", "arrest")
            times = np.linspace(1, 2000, 5000)
            p = 0.1
            subject = rossi.loc[[400]]
            assert (
                abs(
                    model.predict_percentile(subject, p=p)
                    - qth_survival_time(p, model.predict_survival_function(subject, times=times))
                ).loc[400]
                < 0.5
            )
            assert (
                abs(
                    model.predict_percentile(subject, p=p, conditional_after=[50])
                    - qth_survival_time(p, model.predict_survival_function(subject, times=times, conditional_after=[50]))
                ).loc[400]
                < 0.5
            )

    def test_fit_intercept_can_be_false_and_not_provided(self, rossi):
        # nonsensical data
        interval_rossi = rossi.copy()
        interval_rossi["start"] = 0
        interval_rossi["end"] = rossi["week"]
        interval_rossi["arrest"] = False
        interval_rossi = interval_rossi.drop("week", axis=1)

        # nonsensical data
        left_rossi = rossi.copy()
        left_rossi["week"] = 1 / rossi["week"] + 1

        for fitter in [WeibullAFTFitter(fit_intercept=False)]:
            fitter.fit_right_censoring(rossi, "week", "arrest")
            fitter.fit_left_censoring(left_rossi, "week", "arrest")
            fitter.fit_interval_censoring(interval_rossi, "start", "end", "arrest")

    def test_fit_intercept_can_be_false_but_provided(self, rossi):
        rossi["intercept"] = 1.0
        for fitter in [
            WeibullAFTFitter(fit_intercept=False),
            LogNormalAFTFitter(fit_intercept=False),
            LogLogisticAFTFitter(fit_intercept=False),
        ]:
            fitter.fit(rossi, "week", "arrest", ancillary_df=rossi[["intercept"]])

    def test_warning_is_present_if_entry_greater_than_duration(self, rossi, models):
        rossi["start"] = 10
        for fitter in models:
            with pytest.raises(ValueError, match="entry > duration"):
                fitter.fit(rossi, "week", "arrest", entry_col="start")

    def test_weights_col_and_start_col_is_not_included_in_the_output(self, models, rossi):
        rossi["weights"] = 2.0
        rossi["start"] = 0.0

        for fitter in models:
            fitter.fit(rossi, "week", "arrest", weights_col="weights", entry_col="start", ancillary_df=False)
            assert "weights" not in fitter.params_.index.get_level_values(1)
            assert "start" not in fitter.params_.index.get_level_values(1)

            fitter.fit(rossi, "week", "arrest", weights_col="weights", entry_col="start", ancillary_df=True)
            assert "weights" not in fitter.params_.index.get_level_values(1)
            assert "start" not in fitter.params_.index.get_level_values(1)

            fitter.fit(rossi, "week", "arrest", weights_col="weights", entry_col="start", ancillary_df=rossi)
            assert "weights" not in fitter.params_.index.get_level_values(1)
            assert "start" not in fitter.params_.index.get_level_values(1)

    def test_accept_initial_params(self, rossi, models):
        for fitter in models:
            fitter.fit(rossi, "week", "arrest", initial_point=0.01 * np.ones(9))

    def test_log_likelihood_is_maximized_for_data_generating_model(self):

        N = 50000
        p = 0.5
        bX = np.log(0.5)
        bZ = np.log(4)

        Z = np.random.binomial(1, p, size=N)
        X = np.random.binomial(1, 0.5, size=N)

        # weibullAFT should have the best fit -> largest ll
        W = weibull_min.rvs(1, scale=1, loc=0, size=N)

        Y = bX * X + bZ * Z + np.log(W)
        T = np.exp(Y)

        df = pd.DataFrame({"T": T, "x": X, "z": Z})

        wf = WeibullAFTFitter().fit(df, "T")
        lnf = LogNormalAFTFitter().fit(df, "T")
        llf = LogLogisticAFTFitter().fit(df, "T")

        assert wf.log_likelihood_ > lnf.log_likelihood_
        assert wf.log_likelihood_ > llf.log_likelihood_

        # lognormal should have the best fit -> largest ll
        W = norm.rvs(scale=1, loc=0, size=N)

        Y = bX * X + bZ * Z + W
        T = np.exp(Y)

        df = pd.DataFrame({"T": T, "x": X, "z": Z})

        wf = WeibullAFTFitter().fit(df, "T")
        lnf = LogNormalAFTFitter().fit(df, "T")
        llf = LogLogisticAFTFitter().fit(df, "T")

        assert lnf.log_likelihood_ > wf.log_likelihood_
        assert lnf.log_likelihood_ > llf.log_likelihood_

        # loglogistic should have the best fit -> largest ll
        W = logistic.rvs(scale=1, loc=0, size=N)

        Y = bX * X + bZ * Z + W
        T = np.exp(Y)

        df = pd.DataFrame({"T": T, "x": X, "z": Z})

        wf = WeibullAFTFitter().fit(df, "T")
        lnf = LogNormalAFTFitter().fit(df, "T")
        llf = LogLogisticAFTFitter().fit(df, "T")

        assert llf.log_likelihood_ > wf.log_likelihood_
        assert llf.log_likelihood_ > lnf.log_likelihood_

    def test_aft_median_behaviour(self, models, rossi):
        for aft in models:
            aft.fit(rossi, "week", "arrest")

            subject = aft._norm_mean.to_frame().T

            baseline_survival = aft.predict_median(subject).squeeze()

            subject.loc[0, "prio"] += 1
            accelerated_survival = aft.predict_median(subject).squeeze()
            factor = aft.summary.loc[(aft._primary_parameter_name, "prio"), "exp(coef)"]
            npt.assert_allclose(accelerated_survival, baseline_survival * factor)

    def test_aft_mean_behaviour(self, models, rossi):
        for aft in models:
            aft.fit(rossi, "week", "arrest")

            subject = aft._norm_mean.to_frame().T

            baseline_survival = aft.predict_expectation(subject).squeeze()

            subject.loc[0, "prio"] += 1
            accelerated_survival = aft.predict_expectation(subject).squeeze()
            factor = aft.summary.loc[(aft._primary_parameter_name, "prio"), "exp(coef)"]
            npt.assert_allclose(accelerated_survival, baseline_survival * factor)

    def test_aft_models_can_do_left_censoring(self, models):
        N = 100
        T_actual = 0.5 * np.random.weibull(5, size=N)

        MIN_0 = np.percentile(T_actual, 5)
        MIN_1 = np.percentile(T_actual, 10)
        MIN_2 = np.percentile(T_actual, 30)
        MIN_3 = np.percentile(T_actual, 50)

        T = T_actual.copy()
        ix = np.random.randint(4, size=N)

        T = np.where(ix == 0, np.maximum(T, MIN_0), T)
        T = np.where(ix == 1, np.maximum(T, MIN_1), T)
        T = np.where(ix == 2, np.maximum(T, MIN_2), T)
        T = np.where(ix == 3, np.maximum(T, MIN_3), T)
        E = T_actual == T
        df = pd.DataFrame({"T": T, "E": E})

        for model in models:
            model.fit_left_censoring(df, "T", "E")
            model.print_summary()

    def test_model_ancillary_parameter_works_as_expected(self, rossi):
        aft = WeibullAFTFitter(model_ancillary=True)
        aft.fit(rossi, "week", "arrest")
        assert aft.summary.loc["rho_"].shape[0] == 8

        assert aft.predict_median(rossi).shape[0] == rossi.shape[0]


class TestLogNormalAFTFitter:
    @pytest.fixture
    def aft(self):
        return LogNormalAFTFitter()

    def test_coefs_with_fitted_ancillary_params(self, aft, rossi):
        """
        library('flexsurv')
        r = flexsurvreg(Surv(week, arrest) ~ fin + age + race + wexp + mar + paro + prio + sdlog(prio) + sdlog(age), data=df, dist='lnorm')
        r$coef
        """
        aft.fit(rossi, "week", "arrest", ancillary_df=rossi[["prio", "age"]])

        npt.assert_allclose(aft.summary.loc[("mu_", "paro"), "coef"], 0.09698076, rtol=1e-2)
        npt.assert_allclose(aft.summary.loc[("mu_", "prio"), "coef"], -0.10216665, rtol=1e-3)
        npt.assert_allclose(aft.summary.loc[("mu_", "_intercept"), "coef"], 2.63459946, rtol=1e-2)
        npt.assert_allclose(aft.summary.loc[("sigma_", "_intercept"), "coef"], -0.47257736, rtol=1e-1)
        npt.assert_allclose(aft.summary.loc[("sigma_", "prio"), "coef"], -0.04741327, rtol=1e-2)
        npt.assert_allclose(aft.summary.loc[("sigma_", "age"), "coef"], 0.03769193, rtol=1e-1)


class TestLogLogisticAFTFitter:
    @pytest.fixture
    def aft(self):
        return LogLogisticAFTFitter()

    def test_coefs_with_fitted_ancillary_params(self, aft, rossi):
        """
        library('flexsurv')
        r = flexsurvreg(Surv(week, arrest) ~ fin + age + race + wexp + mar + paro + prio + shape(prio) + shape(age), data=df, dist='llogis')
        r$coef
        """
        aft.fit(rossi, "week", "arrest", ancillary_df=rossi[["prio", "age"]])

        npt.assert_allclose(aft.summary.loc[("alpha_", "paro"), "coef"], 0.07512732, rtol=1e-2)
        npt.assert_allclose(aft.summary.loc[("alpha_", "prio"), "coef"], -0.08837948, rtol=1e-3)
        npt.assert_allclose(aft.summary.loc[("alpha_", "_intercept"), "coef"], 2.75013722, rtol=1e-2)
        npt.assert_allclose(aft.summary.loc[("beta_", "_intercept"), "coef"], 1.22928200, rtol=1e-1)
        npt.assert_allclose(aft.summary.loc[("beta_", "prio"), "coef"], 0.02707661, rtol=1e-2)
        npt.assert_allclose(aft.summary.loc[("beta_", "age"), "coef"], -0.03853006, rtol=1e-1)

    def test_proportional_odds(self, aft, rossi):

        aft.fit(rossi, "week", "arrest")

        subject = aft._norm_mean.to_frame().T

        baseline_survival = aft.predict_survival_function(subject).squeeze()

        subject.loc[0, "prio"] += 1
        accelerated_survival = aft.predict_survival_function(subject).squeeze()

        factor = aft.summary.loc[("alpha_", "prio"), "exp(coef)"]
        expon = aft.summary.loc[("beta_", "_intercept"), "exp(coef)"]
        npt.assert_allclose(
            baseline_survival / (1 - baseline_survival) * factor ** expon, accelerated_survival / (1 - accelerated_survival)
        )


class TestWeibullAFTFitter:
    @pytest.fixture
    def aft(self):
        return WeibullAFTFitter()

    def test_fitted_coefs_with_eha_when_left_truncated(self, aft, rossi):
        """
        library(eha)
        df = read.csv("~/code/lifelines/lifelines/datasets/rossi.csv")
        df['start'] = 0
        df[df['week'] > 10, 'start'] = 2
        r = aftreg(Surv(start, week, arrest) ~ fin + race + wexp + mar + paro + prio + age, data=df)
        summary(r)
        """

        rossi["start"] = 0
        rossi.loc[rossi["week"] > 10, "start"] = 2

        aft.fit(rossi, "week", "arrest", entry_col="start")

        # it's the negative in EHA
        npt.assert_allclose(aft.summary.loc[("lambda_", "fin"), "coef"], 0.28865175, rtol=1e-3)
        npt.assert_allclose(aft.summary.loc[("lambda_", "age"), "coef"], 0.04323855, rtol=1e-3)
        npt.assert_allclose(aft.summary.loc[("lambda_", "race"), "coef"], -0.23883560, rtol=1e-3)
        npt.assert_allclose(aft.summary.loc[("lambda_", "wexp"), "coef"], 0.11339258, rtol=1e-3)
        npt.assert_allclose(aft.summary.loc[("lambda_", "mar"), "coef"], 0.33081212, rtol=1e-2)
        npt.assert_allclose(aft.summary.loc[("lambda_", "paro"), "coef"], 0.06303764, rtol=1e-3)
        npt.assert_allclose(aft.summary.loc[("lambda_", "prio"), "coef"], -0.06954257, rtol=1e-3)
        npt.assert_allclose(aft.summary.loc[("lambda_", "_intercept"), "coef"], 3.98650094, rtol=1e-2)
        npt.assert_allclose(aft.summary.loc[("rho_", "_intercept"), "coef"], 0.27564733, rtol=1e-4)

    def test_fitted_se_with_eha_when_left_truncated(self, aft, rossi):
        """
        library(eha)
        df = read.csv("~/code/lifelines/lifelines/datasets/rossi.csv")
        df['start'] = 0
        df[df['week'] > 10, 'start'] = 2
        r = aftreg(Surv(start, week, arrest) ~ fin + race + wexp + mar + paro + prio + age, data=df)
        summary(r)
        """

        rossi["start"] = 0
        rossi.loc[rossi["week"] > 10, "start"] = 2

        aft.fit(rossi, "week", "arrest", entry_col="start")

        npt.assert_allclose(aft.summary.loc[("lambda_", "fin"), "se(coef)"], 0.148, rtol=1e-2)
        npt.assert_allclose(aft.summary.loc[("lambda_", "age"), "se(coef)"], 0.017, rtol=1e-1)
        npt.assert_allclose(aft.summary.loc[("lambda_", "race"), "se(coef)"], 0.235, rtol=1e-2)
        npt.assert_allclose(aft.summary.loc[("lambda_", "wexp"), "se(coef)"], 0.162, rtol=1e-2)
        npt.assert_allclose(aft.summary.loc[("lambda_", "mar"), "se(coef)"], 0.292, rtol=1e-2)
        npt.assert_allclose(aft.summary.loc[("lambda_", "paro"), "se(coef)"], 0.149, rtol=1e-2)
        npt.assert_allclose(aft.summary.loc[("lambda_", "prio"), "se(coef)"], 0.022, rtol=1e-1)
        npt.assert_allclose(aft.summary.loc[("lambda_", "_intercept"), "se(coef)"], 0.446, rtol=1e-2)
        npt.assert_allclose(aft.summary.loc[("rho_", "_intercept"), "se(coef)"], 0.104, rtol=1e-2)

    def test_fitted_coefs_match_with_flexsurv_has(self, aft, rossi):
        """
        library('flexsurv')
        df = read.csv("~/code/lifelines/lifelines/datasets/rossi.csv")
        r = flexsurvreg(Surv(week, arrest) ~ fin + age + race + wexp + mar + paro + prio, data=df, dist='weibull')
        r$coef
        """
        aft.fit(rossi, "week", "arrest")

        npt.assert_allclose(aft.summary.loc[("lambda_", "fin"), "coef"], 0.27230591, rtol=1e-3)
        npt.assert_allclose(aft.summary.loc[("lambda_", "age"), "coef"], 0.04072758, rtol=1e-3)
        npt.assert_allclose(aft.summary.loc[("lambda_", "race"), "coef"], -0.22480808, rtol=1e-3)
        npt.assert_allclose(aft.summary.loc[("lambda_", "wexp"), "coef"], 0.10664712, rtol=1e-3)
        npt.assert_allclose(aft.summary.loc[("lambda_", "mar"), "coef"], 0.31095531, rtol=1e-2)
        npt.assert_allclose(aft.summary.loc[("lambda_", "paro"), "coef"], 0.05883352, rtol=1e-3)
        npt.assert_allclose(aft.summary.loc[("lambda_", "prio"), "coef"], -0.06580211, rtol=1e-3)
        npt.assert_allclose(aft.summary.loc[("lambda_", "_intercept"), "coef"], 3.98968559, rtol=1e-2)
        npt.assert_allclose(aft.summary.loc[("rho_", "_intercept"), "coef"], 0.33911900, rtol=1e-4)

    def test_fitted_se_match_with_flexsurv_has(self, aft, rossi):
        """
        library('flexsurv')
        r = flexsurvreg(Surv(week, arrest) ~ fin + age + race + wexp + mar + paro + prio, data=df, dist='weibull')
        diag(sqrt(vcov(r)))
        """
        aft.fit(rossi, "week", "arrest")

        npt.assert_allclose(aft.summary.loc[("lambda_", "fin"), "se(coef)"], 0.13796834, rtol=1e-4)
        npt.assert_allclose(aft.summary.loc[("lambda_", "age"), "se(coef)"], 0.01599442, rtol=1e-3)
        npt.assert_allclose(aft.summary.loc[("lambda_", "race"), "se(coef)"], 0.22015347, rtol=1e-4)
        npt.assert_allclose(aft.summary.loc[("lambda_", "wexp"), "se(coef)"], 0.15154541, rtol=1e-4)
        npt.assert_allclose(aft.summary.loc[("lambda_", "mar"), "se(coef)"], 0.27326405, rtol=1e-3)
        npt.assert_allclose(aft.summary.loc[("lambda_", "paro"), "se(coef)"], 0.13963680, rtol=1e-4)
        npt.assert_allclose(aft.summary.loc[("lambda_", "prio"), "se(coef)"], 0.02093981, rtol=1e-4)
        npt.assert_allclose(aft.summary.loc[("lambda_", "_intercept"), "se(coef)"], 0.41904636, rtol=1e-3)
        npt.assert_allclose(aft.summary.loc[("rho_", "_intercept"), "se(coef)"], 0.08900064, rtol=1e-3)

    def test_fitted_log_likelihood_match_with_flexsurv_has(self, aft, rossi):
        # survreg(Surv(week, arrest) ~ fin + age + race + wexp + mar + paro + prio, data=df, dist='weibull')
        aft.fit(rossi, "week", "arrest")
        npt.assert_allclose(aft.log_likelihood_, -679.9166)

    def test_fitted_log_likelihood_ratio_test_match_with_flexsurv_has(self, aft, rossi):
        # survreg(Surv(week, arrest) ~ fin + age + race + wexp + mar + paro + prio, data=df, dist='weibull')
        aft.fit(rossi, "week", "arrest")
        npt.assert_allclose(aft.log_likelihood_ratio_test().test_statistic, 33.42, rtol=0.01)

    def test_coefs_with_fitted_ancillary_params(self, aft, rossi):
        """
        library('flexsurv')
        r = flexsurvreg(Surv(week, arrest) ~ fin + age + race + wexp + mar + paro + prio + shape(prio) + shape(age), data=df, dist='weibull')
        r$coef
        """
        aft.fit(rossi, "week", "arrest", ancillary_df=rossi[["prio", "age"]])

        npt.assert_allclose(aft.summary.loc[("lambda_", "paro"), "coef"], 0.088364095, rtol=1e-3)
        npt.assert_allclose(aft.summary.loc[("lambda_", "prio"), "coef"], -0.074052141, rtol=1e-3)
        npt.assert_allclose(aft.summary.loc[("lambda_", "_intercept"), "coef"], 2.756355922, rtol=1e-2)
        npt.assert_allclose(aft.summary.loc[("rho_", "_intercept"), "coef"], 1.163429253, rtol=1e-4)
        npt.assert_allclose(aft.summary.loc[("rho_", "prio"), "coef"], 0.008982523, rtol=1e-3)
        npt.assert_allclose(aft.summary.loc[("rho_", "age"), "coef"], -0.037069994, rtol=1e-4)

    def test_ancillary_True_is_same_as_full_df(self, rossi):

        aft1 = WeibullAFTFitter().fit(rossi, "week", "arrest", ancillary_df=True)
        aft2 = WeibullAFTFitter().fit(rossi, "week", "arrest", ancillary_df=rossi)

        assert_frame_equal(aft1.summary, aft2.summary, check_like=True)

    def test_ancillary_None_is_same_as_False(self, rossi):

        aft1 = WeibullAFTFitter().fit(rossi, "week", "arrest", ancillary_df=None)
        aft2 = WeibullAFTFitter().fit(rossi, "week", "arrest", ancillary_df=False)

        assert_frame_equal(aft1.summary, aft2.summary)

    def test_fit_intercept(self, rossi):
        aft_without_intercept = WeibullAFTFitter(fit_intercept=True)
        aft_without_intercept.fit(rossi, "week", "arrest", ancillary_df=rossi)

        rossi["_intercept"] = 1.0
        aft_with_intercept = WeibullAFTFitter(fit_intercept=False)
        aft_with_intercept.fit(rossi, "week", "arrest", ancillary_df=rossi)

        assert_frame_equal(aft_with_intercept.summary, aft_without_intercept.summary)

    def test_passing_in_additional_ancillary_df_in_predict_methods_if_fitted_with_one(self, rossi):

        aft = WeibullAFTFitter().fit(rossi, "week", "arrest", ancillary_df=True)
        aft.predict_median(rossi, ancillary_df=rossi)
        aft.predict_percentile(rossi, ancillary_df=rossi)
        aft.predict_cumulative_hazard(rossi, ancillary_df=rossi)
        aft.predict_hazard(rossi, ancillary_df=rossi)
        aft.predict_survival_function(rossi, ancillary_df=rossi)

        aft.predict_median(rossi)
        aft.predict_percentile(rossi)
        aft.predict_cumulative_hazard(rossi)
        aft.predict_hazard(rossi)
        aft.predict_survival_function(rossi)

    def test_passing_in_additional_ancillary_df_in_predict_methods_okay_if_not_fitted_with_one(self, rossi, aft):

        aft.fit(rossi, "week", "arrest", ancillary_df=False)
        aft.predict_median(rossi, ancillary_df=rossi)
        aft.predict_percentile(rossi, ancillary_df=rossi)
        aft.predict_hazard(rossi, ancillary_df=rossi)
        aft.predict_survival_function(rossi, ancillary_df=rossi)

    def test_robust_errors_against_R(self, rossi, aft):
        # r = survreg(Surv(week, arrest) ~ fin + race + wexp + mar + paro + prio + age, data=df, dist='weibull', robust=TRUE)

        aft.fit(rossi, "week", "arrest", robust=True)

        npt.assert_allclose(aft.summary.loc[("lambda_", "fin"), "se(coef)"], 0.1423, rtol=1e-3)
        npt.assert_allclose(aft.summary.loc[("lambda_", "age"), "se(coef)"], 0.0174, rtol=1e-2)
        npt.assert_allclose(aft.summary.loc[("lambda_", "race"), "se(coef)"], 0.2107, rtol=1e-3)
        npt.assert_allclose(aft.summary.loc[("lambda_", "wexp"), "se(coef)"], 0.1577, rtol=1e-3)
        npt.assert_allclose(aft.summary.loc[("lambda_", "mar"), "se(coef)"], 0.2748, rtol=1e-3)
        npt.assert_allclose(aft.summary.loc[("lambda_", "paro"), "se(coef)"], 0.1429, rtol=1e-3)
        npt.assert_allclose(aft.summary.loc[("lambda_", "prio"), "se(coef)"], 0.0208, rtol=1e-2)
        npt.assert_allclose(aft.summary.loc[("lambda_", "_intercept"), "se(coef)"], 0.4631, rtol=1e-3)
        npt.assert_allclose(aft.summary.loc[("rho_", "_intercept"), "se(coef)"], 0.0870, rtol=1e-3)

    def test_robust_errors_against_R_with_weights(self, rossi, aft):
        # r = survreg(Surv(week, arrest) ~ fin + race + wexp + mar + paro + prio, data=df, dist='weibull', robust=TRUE, weights=age)

        aft.fit(rossi, "week", "arrest", robust=True, weights_col="age")

        npt.assert_allclose(aft.summary.loc[("lambda_", "fin"), "se(coef)"], 0.006581, rtol=1e-3)
        npt.assert_allclose(aft.summary.loc[("lambda_", "race"), "se(coef)"], 0.010367, rtol=1e-3)
        npt.assert_allclose(aft.summary.loc[("lambda_", "wexp"), "se(coef)"], 0.007106, rtol=1e-3)
        npt.assert_allclose(aft.summary.loc[("lambda_", "mar"), "se(coef)"], 0.012179, rtol=1e-3)
        npt.assert_allclose(aft.summary.loc[("lambda_", "paro"), "se(coef)"], 0.006427, rtol=1e-3)
        npt.assert_allclose(aft.summary.loc[("lambda_", "prio"), "se(coef)"], 0.000964, rtol=1e-2)
        npt.assert_allclose(aft.summary.loc[("lambda_", "_intercept"), "se(coef)"], 0.013165, rtol=1e-3)
        npt.assert_allclose(aft.summary.loc[("rho_", "_intercept"), "se(coef)"], 0.003630, rtol=1e-3)

    def test_inference_is_the_same_if_using_right_censorship_or_interval_censorship_with_inf_endpoints(self, rossi, aft):
        df = rossi.copy()
        df["start"] = df["week"]
        df["stop"] = np.where(df["arrest"], df["start"], np.inf)
        df = df.drop("week", axis=1)

        aft.fit_interval_censoring(df, lower_bound_col="start", upper_bound_col="stop", event_col="arrest")
        interval_censored_results = aft.summary.copy()

        aft.fit_right_censoring(rossi, "week", event_col="arrest")
        right_censored_results = aft.summary.copy()

        assert_frame_equal(interval_censored_results, right_censored_results, check_less_precise=2)

    def test_weibull_interval_censoring_inference_on_known_R_output(self, aft):
        """
        library(flexsurv)

        flexsurvreg(Surv(left, right, type='interval2') ~ gender, data=IR_diabetes, dist="weibull")
        ic_par(Surv(left, right, type = "interval2") ~ gender, data = IR_diabetes, model = "aft", dist = "weibull")

        """
        df = load_diabetes()
        df["gender"] = df["gender"] == "male"
        df["E"] = df["left"] == df["right"]

        aft.fit_interval_censoring(df, "left", "right", "E")
        npt.assert_allclose(aft.summary.loc[("lambda_", "gender"), "coef"], 0.04576, rtol=1e-3)
        npt.assert_allclose(aft.summary.loc[("lambda_", "_intercept"), "coef"], np.log(18.31971), rtol=1e-4)
        npt.assert_allclose(aft.summary.loc[("rho_", "_intercept"), "coef"], np.log(2.82628), rtol=1e-4)

        npt.assert_allclose(aft.log_likelihood_, -2027.196, rtol=1e-3)

        npt.assert_allclose(aft.summary.loc[("lambda_", "gender"), "se(coef)"], 0.02823, rtol=1e-1)

        with pytest.raises(AssertionError):
            npt.assert_allclose(aft.summary.loc[("lambda_", "_intercept"), "se(coef)"], 0.42273, rtol=1e-1)
            npt.assert_allclose(aft.summary.loc[("rho_", "_intercept"), "se(coef)"], 0.08356, rtol=1e-1)

        aft.fit_interval_censoring(df, "left", "right", "E", ancillary_df=True)

        npt.assert_allclose(aft.log_likelihood_, -2025.813, rtol=1e-3)

        with pytest.raises(AssertionError):
            npt.assert_allclose(aft.summary.loc[("rho_", "gender"), "coef"], 0.1670, rtol=1e-4)

    def test_interval_censoring_with_ancillary_df(self, aft):
        df = load_c_botulinum_lag_phase()

        aft.fit_interval_censoring(df, "lower_bound_days", "upper_bound_days", ancillary_df=df)
        aft.fit_interval_censoring(df, "lower_bound_days", "upper_bound_days", ancillary_df=True)

    def test_aft_weibull_with_weights(self, rossi, aft):
        """
        library('flexsurv')
        r = flexsurvreg(Surv(week, arrest) ~ fin + race + wexp + mar + paro + prio, data=df, dist='weibull', weights=age)
        r$coef
        """
        aft.fit(rossi, "week", "arrest", weights_col="age")

        npt.assert_allclose(aft.summary.loc[("lambda_", "fin"), "coef"], 0.3842902, rtol=1e-3)
        npt.assert_allclose(aft.summary.loc[("lambda_", "race"), "coef"], -0.24538246, rtol=1e-3)
        npt.assert_allclose(aft.summary.loc[("lambda_", "wexp"), "coef"], 0.31146214, rtol=1e-3)
        npt.assert_allclose(aft.summary.loc[("lambda_", "mar"), "coef"], 0.47322543, rtol=1e-2)
        npt.assert_allclose(aft.summary.loc[("lambda_", "paro"), "coef"], -0.02885281, rtol=1e-3)
        npt.assert_allclose(aft.summary.loc[("lambda_", "prio"), "coef"], -0.06162843, rtol=1e-3)
        npt.assert_allclose(aft.summary.loc[("lambda_", "_intercept"), "coef"], 4.93041526, rtol=1e-2)
        npt.assert_allclose(aft.summary.loc[("rho_", "_intercept"), "coef"], 0.28612353, rtol=1e-4)

    def test_aft_weibull_with_ancillary_model_and_with_weights(self, rossi):
        """
        library('flexsurv')
        r = flexsurvreg(Surv(week, arrest) ~ fin + race + wexp + mar + paro + prio + shape(prio), data=df, dist='weibull', weights=age)
        r$coef
        """
        wf = WeibullAFTFitter(penalizer=0).fit(rossi, "week", "arrest", weights_col="age", ancillary_df=rossi[["prio"]])

        npt.assert_allclose(wf.summary.loc[("lambda_", "fin"), "coef"], 0.39347, rtol=1e-3)
        npt.assert_allclose(wf.summary.loc[("lambda_", "_intercept"), "coef"], np.log(140.55112), rtol=1e-2)
        npt.assert_allclose(wf.summary.loc[("rho_", "_intercept"), "coef"], np.log(1.25981), rtol=1e-4)
        npt.assert_allclose(wf.summary.loc[("rho_", "prio"), "coef"], 0.01485, rtol=1e-4)

    def test_aft_weibull_can_do_interval_prediction(self, aft):
        # https://github.com/CamDavidsonPilon/lifelines/issues/839
        df = load_diabetes()

        aft = WeibullAFTFitter()
        df["gender"] = df["gender"] == "male"
        df["E"] = df["left"] == df["right"]

        aft.fit_interval_censoring(df, "left", "right", "E")
        aft.predict_survival_function(df)
        aft.print_summary()

        aft = WeibullAFTFitter()
        df = df.drop("E", axis=1)

        aft.fit_interval_censoring(df, "left", "right")
        aft.predict_survival_function(df)
        aft.print_summary()


class TestCoxPHFitter:
    @pytest.fixture
    def cph(self):
        return CoxPHFitter()

    @pytest.fixture
    def cph_spline(self):
        return CoxPHFitter(baseline_estimation_method="spline")

    def test_compute_followup_hazard_ratios(self, cph, cph_spline, rossi):
        cph.fit(rossi, "week", "arrest")
        cph.compute_followup_hazard_ratios(rossi, [15, 25, 35, 45])

        cph_spline.fit(rossi, "week", "arrest")
        cph_spline.compute_followup_hazard_ratios(rossi, [15, 25, 35, 45])

    def test_model_can_accept_null_covariates(self, cph, rossi):
        cph.fit(rossi[["week", "arrest"]], "week", "arrest")
        assert True

    def test_spline_model_can_handle_specific_outliers(self, cph_spline):
        # https://github.com/CamDavidsonPilon/lifelines/issues/965

        # Generating random correlated data
        mean = [6, 0, 60]
        cov = [[5, 0, 0], [0, 5, 0], [0, 0, 5]]  # diagonal covariance
        days, cov1, cov2 = np.random.multivariate_normal(mean, cov, 5000).T

        # This is probably what causes the issue : some of the data has extreme values
        days[4500:] = np.multiply(days[4500:], 50)

        test_data = pd.DataFrame({"Days": days, "Cov1": cov1, "Cov2": cov2})
        test_data = test_data[test_data["Days"] > 0]

        cph_sp = CoxPHFitter(baseline_estimation_method="spline", n_baseline_knots=1)
        cph_sp.fit(test_data, duration_col="Days")
        assert np.all(cph_sp.baseline_survival_.diff().dropna() < 0)

    def test_penalty_term_is_used_in_log_likelihood_value(self, rossi):
        assert (
            CoxPHFitter(penalizer=1e-6).fit(rossi, "week", "arrest").log_likelihood_
            < CoxPHFitter(penalizer=1e-8).fit(rossi, "week", "arrest").log_likelihood_
            < CoxPHFitter(penalizer=0).fit(rossi, "week", "arrest").log_likelihood_
        )
        assert (
            CoxPHFitter(penalizer=1e-6, baseline_estimation_method="spline").fit(rossi, "week", "arrest").log_likelihood_
            < CoxPHFitter(penalizer=1e-8, baseline_estimation_method="spline").fit(rossi, "week", "arrest").log_likelihood_
            < CoxPHFitter(penalizer=0, baseline_estimation_method="spline").fit(rossi, "week", "arrest").log_likelihood_
        )

    def test_baseline_estimation_for_spline(self, rossi, cph_spline):
        cph_spline.fit(rossi, "week", "arrest")

        assert isinstance(cph_spline.baseline_survival_, pd.DataFrame)
        assert list(cph_spline.baseline_survival_.columns) == ["baseline survival"]
        assert list(cph_spline.baseline_cumulative_hazard_.columns) == ["baseline cumulative hazard"]

    def test_conditional_after_in_prediction(self, rossi, cph):
        rossi.loc[rossi["week"] == 1, "week"] = 0
        cph.fit(rossi, "week", "arrest")
        p1 = cph.predict_survival_function(rossi._iloc[0])
        p2 = cph.predict_survival_function(rossi._iloc[0], conditional_after=[8])

        explicit = p1 / p1.loc[8]

        npt.assert_allclose(explicit.loc[8.0, 0], p2.loc[0.0, 0])
        npt.assert_allclose(explicit.loc[10.0, 0], p2.loc[2.0, 0])
        npt.assert_allclose(explicit.loc[12.0, 0], p2.loc[4.0, 0])
        npt.assert_allclose(explicit.loc[20.0, 0], p2.loc[12.0, 0])

    def test_conditional_after_with_strata_in_prediction(self, rossi, cph):
        rossi.loc[rossi["week"] == 1, "week"] = 0
        cph.fit(rossi, "week", "arrest", strata=["fin"])
        p1 = cph.predict_survival_function(rossi._iloc[0])
        p2 = cph.predict_survival_function(rossi._iloc[0], conditional_after=[8])

        explicit = p1 / p1.loc[8]

        npt.assert_allclose(explicit.loc[8.0, 0], p2.loc[0.0, 0])
        npt.assert_allclose(explicit.loc[10.0, 0], p2.loc[2.0, 0])
        npt.assert_allclose(explicit.loc[12.0, 0], p2.loc[4.0, 0])
        npt.assert_allclose(explicit.loc[20.0, 0], p2.loc[12.0, 0])

    def test_conditional_after_with_strata_in_prediction2(self, rossi, cph):

        cph.fit(rossi, duration_col="week", event_col="arrest", strata=["race"])

        censored_subjects = rossi.loc[~rossi["arrest"].astype(bool)]
        censored_subjects_last_obs = censored_subjects["week"]
        pred = cph.predict_survival_function(censored_subjects, conditional_after=censored_subjects_last_obs)

    def test_conditional_after_in_prediction_multiple_subjects(self, rossi, cph):
        rossi.loc[rossi["week"] == 1, "week"] = 0
        cph.fit(rossi, "week", "arrest", strata=["fin"])
        p1 = cph.predict_survival_function(rossi._iloc[[0, 1, 2]])
        p2 = cph.predict_survival_function(rossi._iloc[[0, 1, 2]], conditional_after=[8, 9, 0])

        explicit = p1 / p1.loc[8]

        npt.assert_allclose(explicit.loc[8.0, 0], p2.loc[0.0, 0])
        npt.assert_allclose(explicit.loc[10.0, 0], p2.loc[2.0, 0])
        npt.assert_allclose(explicit.loc[12.0, 0], p2.loc[4.0, 0])
        npt.assert_allclose(explicit.loc[20.0, 0], p2.loc[12.0, 0])

        # no strata
        cph.fit(rossi, "week", "arrest")
        p1 = cph.predict_survival_function(rossi._iloc[[0, 1, 2]])
        p2 = cph.predict_survival_function(rossi._iloc[[0, 1, 2]], conditional_after=[8, 9, 0])

        explicit = p1 / p1.loc[8]

        npt.assert_allclose(explicit.loc[8.0, 0], p2.loc[0.0, 0])
        npt.assert_allclose(explicit.loc[10.0, 0], p2.loc[2.0, 0])
        npt.assert_allclose(explicit.loc[12.0, 0], p2.loc[4.0, 0])
        npt.assert_allclose(explicit.loc[20.0, 0], p2.loc[12.0, 0])

    def test_conditional_after_in_prediction_multiple_subjects_with_custom_times(self, rossi, cph):

        cph.fit(rossi, "week", "arrest")
        p2 = cph.predict_survival_function(rossi._iloc[[0, 1, 2]], conditional_after=[8, 9, 0], times=[10, 20, 30])

        assert p2.index.tolist() == [10.0, 20.0, 30.0]

    def test_that_a_convergence_warning_is_not_thrown_if_using_compute_residuals(self, rossi):
        rossi["c"] = rossi["week"]

        cph = CoxPHFitter(penalizer=1.0)
        cph.fit(rossi, "week", "arrest")

        with pytest.warns(None) as record:
            cph.compute_residuals(rossi, "martingale")

            assert len(record) == 0

    def test_that_adding_strata_will_change_c_index(self, cph, rossi):
        """
        df = read.csv('~/code/lifelines/lifelines/datasets/rossi.csv')
        r <- coxph(Surv(week, arrest) ~ fin + age + race + mar + paro + prio + strata(wexp), data=df)
        survConcordance(Surv(week, arrest) ~predict(r) + strata(wexp), df)
        """

        cph.fit(rossi, "week", "arrest")
        c_index_no_strata = cph.concordance_index_

        cph.fit(rossi, "week", "arrest", strata=["wexp"])
        c_index_with_strata = cph.concordance_index_

        assert c_index_with_strata != c_index_no_strata
        npt.assert_allclose(c_index_with_strata, 0.6124492)

    def test_check_assumptions(self, cph, rossi):
        # TODO make this better
        cph.fit(rossi, "week", "arrest")
        cph.check_assumptions(rossi)

    def test_check_assumptions_for_subset_of_columns(self, cph, rossi):
        cph.fit(rossi, "week", "arrest")
        cph.check_assumptions(rossi, columns=["age"])
        cph.check_assumptions(rossi, columns=[])
        cph.check_assumptions(rossi, columns=["age", "fin"])

    def test_cph_doesnt_modify_original_dataframe(self, cph):
        df = pd.DataFrame(
            {
                "var1": [-0.71163379, -0.87481227, 0.99557251, -0.83649751, 1.42737105],
                "T": [5, 6, 7, 8, 9],
                "E": [1, 1, 1, 1, 1],
                "W": [1, 1, 1, 1, 1],
            }
        )

        cph.fit(df, "T", "E", weights_col="W")
        assert df.dtypes["E"] in (int, np.dtype("int64"))
        assert df.dtypes["W"] in (int, np.dtype("int64"))
        assert df.dtypes["T"] in (int, np.dtype("int64"))

    def test_cph_will_handle_times_with_only_censored_individuals(self, rossi):
        rossi_29 = rossi._iloc[0:10].copy()
        rossi_29["week"] = 29
        rossi_29["arrest"] = False

        cph1_summary = CoxPHFitter().fit(rossi.append(rossi_29), "week", "arrest").summary

        cph2_summary = CoxPHFitter().fit(rossi, "week", "arrest").summary

        assert cph2_summary["coef"]._iloc[0] != cph1_summary["coef"]._iloc[0]

    def test_schoenfeld_residuals_no_strata_but_with_censorship(self, cph):
        """
        library(survival)
        df <- data.frame(
          "var" = c(-0.71163379, -0.87481227,  0.99557251, -0.83649751,  1.42737105),
          "T" = c(5, 6, 7, 8, 9),
          "E" = c(1, 1, 1, 1, 1),
        )

        c = coxph(formula=Surv(T, E) ~ var , data=df)
        residuals(c, "schoen")
        """
        df = pd.DataFrame(
            {"var1": [-0.71163379, -0.87481227, 0.99557251, -0.83649751, 1.42737105], "T": [5, 6, 7, 8, 9], "E": [1, 1, 1, 1, 1]}
        )

        cph.fit(df, "T", "E")

        results = cph.compute_residuals(df, "schoenfeld")
        expected = pd.DataFrame([-0.2165282492, -0.4573005808, 1.1117589644, -0.4379301344, 0.0], columns=["var1"])
        assert_frame_equal(results, expected, check_less_precise=3)

    def test_schoenfeld_residuals_with_censorship_and_ties(self, cph):
        """
        library(survival)
        df <- data.frame(
          "var" = c(-0.71163379, -0.87481227,  0.99557251, -0.83649751,  1.42737105),
          "T" = c(6, 6, 7, 8, 9),
          "E" = c(1, 1, 1, 0, 1),
        )

        c = coxph(formula=Surv(T, E) ~ var , data=df)
        residuals(c, "schoen")
        """
        df = pd.DataFrame(
            {"var1": [-0.71163379, -0.87481227, 0.99557251, -0.83649751, 1.42737105], "T": [6, 6, 7, 8, 9], "E": [1, 1, 1, 0, 1]}
        )

        cph.fit(df, "T", "E")
        cph.print_summary()
        results = cph.compute_residuals(df, "schoenfeld")
        expected = pd.DataFrame([-0.3903793341, -0.5535578141, 0.9439371482, 0.0], columns=["var1"], index=[0, 1, 2, 4])
        assert_frame_equal(results, expected, check_less_precise=3)

    def test_schoenfeld_residuals_with_weights(self, cph):
        """
        library(survival)
        df <- data.frame(
          "var" = c(-0.71163379, -0.87481227,  0.99557251, -0.83649751,  1.42737105),
          "T" = c(6, 6, 7, 8, 9),
          "E" = c(1, 1, 1, 0, 1),
        )

        c = coxph(formula=Surv(T, E) ~ var , data=df)
        residuals(c, "schoen")
        """
        df = pd.DataFrame(
            {
                "var1": [-0.71163379, -0.87481227, 0.99557251, -0.83649751, 1.42737105],
                "T": [5, 6, 7, 8, 9],
                "E": [1, 1, 1, 1, 1],
                "w": [0.5, 1.0, 3.0, 1.0, 1.0],
            }
        )

        cph.fit(df, "T", "E", weights_col="w", robust=True)

        results = cph.compute_residuals(df, "schoenfeld")
        expected = pd.DataFrame([-0.6633324862, -0.9107785234, 0.6176009038, -0.6103579448, 0.0], columns=["var1"])
        assert_frame_equal(results, expected, check_less_precise=3)

    def test_schoenfeld_residuals_with_strata(self, cph):
        """
        library(survival)
        df <- data.frame(
          "var" = c(-0.71163379, -0.87481227,  0.99557251, -0.83649751,  1.42737105),
          "T" = c( 6, 6, 7, 8, 9),
          "E" = c(1, 1, 1, 1, 1),
          "s" = c(1, 2, 2, 1, 1)
        )

        c = coxph(formula=Surv(T, E) ~ var + stata(s), data=df)
        residuals(c, "schoen")
        """

        df = pd.DataFrame(
            {
                "var1": [-0.71163379, -0.87481227, 0.99557251, -0.83649751, 1.42737105],
                "T": [6, 6, 7, 8, 9],
                "E": [1, 1, 1, 1, 1],
                "s": [1, 2, 2, 1, 1],
            }
        )

        cph.fit(df, "T", "E", strata=["s"])

        results = cph.compute_residuals(df, "schoenfeld")
        expected = pd.DataFrame(
            [5.898252711e-02, -2.074325854e-02, 0.0, -3.823926885e-02, 0.0], columns=["var1"], index=[0, 3, 4, 1, 2]
        )
        assert_frame_equal(results, expected, check_less_precise=3)

    def test_schoenfeld_residuals_with_first_subjects_censored(self, rossi, cph):
        rossi.loc[rossi["week"] == 1, "arrest"] = 0

        cph.fit(rossi, "week", "arrest")
        cph.compute_residuals(rossi, "schoenfeld")

    def test_scaled_schoenfeld_residuals_against_R(self, regression_dataset, cph):
        """
        NOTE: lifelines does not add the coefficients to the final results, but R does when you call residuals(c, "scaledsch")
        """

        cph.fit(regression_dataset, "T", "E")

<<<<<<< HEAD
        results = cph.compute_residuals(regression_dataset, "scaled_schoenfeld") - cph.params_.values
        npt.assert_allclose(results._iloc[0].values, [0.785518935413, 0.862926592959, 2.479586809860], rtol=5)
        npt.assert_allclose(results._iloc[1].values, [-0.888580165064, -1.037904485796, -0.915334612372], rtol=5)
        npt.assert_allclose(
            results._iloc[results.shape[0] - 1].values, [0.222207366875, 0.050957334886, 0.218314242931], rtol=5
=======
        results = cph.compute_residuals(regression_dataset, "scaled_schoenfeld") + cph.params_.values
        npt.assert_allclose(results.iloc[0].values, [0.785518935413, 0.862926592959, 2.479586809860], rtol=1e-03)
        npt.assert_allclose(results.iloc[1].values, [-0.888580165064, -1.037904485796, -0.915334612372], rtol=1e-03)
        npt.assert_allclose(
            results.iloc[results.shape[0] - 1].values, [0.222207366875, 0.050957334886, 0.218314242931], rtol=1e-03
>>>>>>> ba950640
        )

    def test_scaled_schoenfeld_residuals_against_R_with_weights(self, regression_dataset, cph):
        """

        library(survival)
        df <- data.frame(
          "var1" = c(0.209325, 0.693919, 0.443804, 0.065636, 0.386294),
          "T" = c(5.269797, 6.601666, 7.335846, 11.684092, 12.678458),
          "E" = c(1, 1, 1, 1, 1),
          "w" = c(1, 1, 2, 1, 1)
        )

        c = coxph(formula=Surv(T, E) ~ var1 , data=df, weights=w, ties="efron")
        residuals(c, "scaledsch", weighted=TRUE)
        """
        df = pd.DataFrame(
            {
                "var1": [0.209325, 0.693919, 0.443804, 0.065636, 0.386294],
                "T": [5.269797, 6.601666, 7.335846, 11.684092, 12.678458],
                "w": [1, 1, 2, 1, 1],
            }
        )
        df["E"] = True

        cph.fit(df, "T", "E", weights_col="w")
        cph.print_summary()
        # NOTE: lifelines does not add the coefficients to the final results, but R does when you call residuals(c, "scaledsch")
        results = cph.compute_residuals(df, "scaled_schoenfeld") + cph.params_.values
        npt.assert_allclose(results.iloc[0].values[0], -6.467889, rtol=1e-03)
        npt.assert_allclose(results.iloc[1].values, [9.943385], rtol=1e-03)
        npt.assert_allclose(results.iloc[results.shape[0] - 1].values, [1.229892], rtol=1e-03)

    def test_original_index_is_respected_in_all_residual_tests(self, cph):

        df = pd.DataFrame(
            {"var1": [-0.71163379, -0.87481227, 0.99557251, -0.83649751, 1.42737105], "T": [6, 6, 7, 8, 9], "s": [1, 2, 2, 1, 1]}
        )
        df.index = ["A", "B", "C", "D", "E"]

        cph.fit(df, "T")

        for kind in {"martingale", "schoenfeld", "score", "delta_beta", "deviance"}:
            resids = cph.compute_residuals(df, kind)
            assert resids.sort_index().index.tolist() == ["A", "B", "C", "D", "E"]

    def test_original_index_is_respected_in_all_residual_tests_with_strata(self, cph):

        df = pd.DataFrame(
            {"var1": [-0.71163379, -0.87481227, 0.99557251, -0.83649751, 1.42737105], "T": [6, 6, 7, 8, 9], "s": [1, 2, 2, 1, 1]}
        )
        df.index = ["A", "B", "C", "D", "E"]

        cph.fit(df, "T", strata=["s"])

        for kind in {"martingale", "schoenfeld", "score", "delta_beta", "deviance", "scaled_schoenfeld"}:
            resids = cph.compute_residuals(df, kind)
            assert resids.sort_index().index.tolist() == ["A", "B", "C", "D", "E"]

    def test_martingale_residuals(self, regression_dataset, cph):

        cph.fit(regression_dataset, "T", "E")

        results = cph.compute_residuals(regression_dataset, "martingale")
        npt.assert_allclose(results.loc[0, "martingale"], -2.315035744901, rtol=1e-05)
        npt.assert_allclose(results.loc[1, "martingale"], 0.774216356429, rtol=1e-05)
        npt.assert_allclose(results.loc[199, "martingale"], 0.868510420157, rtol=1e-05)

    def test_strata_will_work_with_matched_pairs(self, rossi, cph):
        rossi["matched_pairs"] = np.floor(rossi.index / 2.0).astype(int)
        cph.fit(rossi, duration_col="week", event_col="arrest", strata=["matched_pairs"], show_progress=True)
        assert cph.baseline_cumulative_hazard_.shape[1] == 216

    def test_print_summary_with_decimals(self, rossi, cph):
        import sys

        saved_stdout = sys.stdout
        try:

            out = StringIO()
            sys.stdout = out

            cph = CoxPHFitter()
            cph.fit(rossi, duration_col="week", event_col="arrest", batch_mode=True)
            cph._time_fit_was_called = "2018-10-23 02:40:45 UTC"
            cph.print_summary(decimals=1)
            output_dec_1 = out.getvalue().strip().split()

            cph.print_summary(decimals=3)
            output_dec_3 = out.getvalue().strip().split()

            assert output_dec_1 != output_dec_3
        finally:
            sys.stdout = saved_stdout
            cph.fit(rossi, duration_col="week", event_col="arrest", batch_mode=False)

    def test_print_summary(self, rossi, cph):

        import sys

        saved_stdout = sys.stdout
        try:
            out = StringIO()
            sys.stdout = out

            cph.fit(rossi, duration_col="week", event_col="arrest")
            cph._time_fit_was_called = "2018-10-23 02:40:45 UTC"
            cph.print_summary()
            output = out.getvalue().strip().split()
            expected = (
                (
                    repr(cph)
                    + "\n"
                    + """
      duration col = week
         event col = arrest
number of subjects = 432
  number of events = 114
    log-likelihood = -658.748
  time fit was run = 2018-10-23 02:40:45 UTC

---
        coef  exp(coef)  se(coef)       z      p  coef lower 95%  coef upper 95%
fin  -0.3794     0.6843    0.1914 -1.9826 0.0474     -0.7545     -0.0043
age  -0.0574     0.9442    0.0220 -2.6109 0.0090     -0.1006     -0.0143
race  0.3139     1.3688    0.3080  1.0192 0.3081     -0.2898      0.9176
wexp -0.1498     0.8609    0.2122 -0.7058 0.4803     -0.5657      0.2662
mar  -0.4337     0.6481    0.3819 -1.1358 0.2561     -1.1821      0.3147
paro -0.0849     0.9186    0.1958 -0.4336 0.6646     -0.4685      0.2988
prio  0.0915     1.0958    0.0286  3.1939 0.0014      0.0353      0.1476
---

Concordance = 0.640
Log-likelihood ratio test = 33.27 on 7 df, -log2(p)=15.37
"""
                )
                .strip()
                .split()
            )
            for i in [0, 1, 2, 3, -2, -1, -3, -4, -5]:
                assert output[i] == expected[i]
        finally:
            sys.stdout = saved_stdout

    def test_print_summary_with_styles(self, rossi, cph):
        cph.fit(rossi, duration_col="week", event_col="arrest")
        cph.print_summary(style="html")
        cph.print_summary(style="latex")
        cph.print_summary(style="ascii")

    def test_log_likelihood(self, data_nus, cph):
        cph.fit(data_nus, duration_col="t", event_col="E")
        assert abs(cph.log_likelihood_ - -12.7601409152) < 0.001

    def test_single_efron_computed_by_hand_examples(self, data_nus, cph):

        X = data_nus["x"][:, None]
        T = data_nus["t"]
        E = data_nus["E"]
        weights = np.ones_like(T)

        # Enforce numpy arrays
        X = np.array(X)
        T = np.array(T)
        E = np.array(E)

        # Want as bools
        E = E.astype(bool)

        # tests from http://courses.nus.edu.sg/course/stacar/internet/st3242/handouts/notes3.pdf
        beta = np.array([0])

        l, u, _ = cph._get_efron_values_single(X, T, E, weights, beta)
        l = -l

        assert np.abs(u[0] - -2.51) < 0.05
        assert np.abs(l[0][0] - 77.13) < 0.05
        beta = beta + u / l[0]
        assert np.abs(beta - -0.0326) < 0.05

        l, u, _ = cph._get_efron_values_single(X, T, E, weights, beta)
        l = -l

        assert np.abs(l[0][0] - 72.83) < 0.05
        assert np.abs(u[0] - -0.069) < 0.05
        beta = beta + u / l[0]
        assert np.abs(beta - -0.0325) < 0.01

        l, u, _ = cph._get_efron_values_single(X, T, E, weights, beta)
        l = -l

        assert np.abs(l[0][0] - 72.70) < 0.01
        assert np.abs(u[0] - -0.000061) < 0.01
        beta = beta + u / l[0]
        assert np.abs(beta - -0.0335) < 0.01

    def test_batch_efron_computed_by_hand_examples(self, data_nus, cph):

        X = data_nus["x"][:, None]
        T = data_nus["t"]
        E = data_nus["E"]
        weights = np.ones_like(T)

        # Enforce numpy arrays
        X = np.array(X)
        T = np.array(T)
        E = np.array(E)

        # Want as bools
        E = E.astype(bool)

        # tests from http://courses.nus.edu.sg/course/stacar/internet/st3242/handouts/notes3.pdf
        beta = np.array([0])

        l, u, _ = cph._get_efron_values_batch(X, T, E, weights, beta)
        l = -l

        assert np.abs(u[0] - -2.51) < 0.05
        assert np.abs(l[0][0] - 77.13) < 0.05
        beta = beta + u / l[0]
        assert np.abs(beta - -0.0326) < 0.05

        l, u, _ = cph._get_efron_values_batch(X, T, E, weights, beta)
        l = -l

        assert np.abs(l[0][0] - 72.83) < 0.05
        assert np.abs(u[0] - -0.069) < 0.05
        beta = beta + u / l[0]
        assert np.abs(beta - -0.0325) < 0.01

        l, u, _ = cph._get_efron_values_batch(X, T, E, weights, beta)
        l = -l

        assert np.abs(l[0][0] - 72.70) < 0.01
        assert np.abs(u[0] - -0.000061) < 0.01
        beta = beta + u / l[0]
        assert np.abs(beta - -0.0335) < 0.01

    def test_efron_newtons_method(self, data_nus, cph):
        cph._batch_mode = False
        newton = cph._newton_rhapson_for_efron_model
        X, T, E, W = (data_nus[["x"]], data_nus["t"], data_nus["E"], pd.Series(np.ones_like(data_nus["t"])))

        assert np.abs(newton(X, T, E, W)[0] - -0.0335) < 0.0001

    def test_fit_method(self, data_nus, cph):
        cph.fit(data_nus, duration_col="t", event_col="E")
        assert np.abs(cph.params_._iloc[0] - -0.0335) < 0.0001

    def test_using_dataframes_vs_numpy_arrays(self, data_pred2, cph):
        cph.fit(data_pred2, "t", "E")

        X = data_pred2[data_pred2.columns.difference(["t", "E"])]
        assert_series_equal(cph.predict_partial_hazard(np.array(X)), cph.predict_partial_hazard(X))

    def test_prediction_methods_will_accept_a_times_arg_to_reindex_the_predictions(self, data_pred2, cph):
        cph.fit(data_pred2, duration_col="t", event_col="E")
        times_of_interest = np.arange(0, 10, 0.5)

        actual_index = cph.predict_survival_function(data_pred2.drop(["t", "E"], axis=1), times=times_of_interest).index
        np.testing.assert_allclose(actual_index.values, times_of_interest)

        actual_index = cph.predict_cumulative_hazard(data_pred2.drop(["t", "E"], axis=1), times=times_of_interest).index
        np.testing.assert_allclose(actual_index.values, times_of_interest)

    def test_data_normalization(self, data_pred2, cph):
        # During fit, CoxPH copies the training data and normalizes it.
        # Future calls should be normalized in the same way and

        cph.fit(data_pred2, duration_col="t", event_col="E")

        # Internal training set
        ci_trn = cph.concordance_index_
        # New data should normalize in the exact same way
        ci_org = concordance_index(data_pred2["t"], -cph.predict_partial_hazard(data_pred2[["x1", "x2"]]).values, data_pred2["E"])

        assert ci_org == ci_trn

    def test_cox_ph_prediction_with_series(self, rossi, cph):
        cph.fit(rossi, duration_col="week", event_col="arrest")
        rossi_mean = rossi.mean()
        result = cph.predict_survival_function(rossi_mean)
        assert_series_equal(cph.baseline_survival_["baseline survival"], result[0], check_names=False)

    def test_cox_ph_prediction_with_series_of_longer_length(self, rossi, cph):
        rossi = rossi[["week", "arrest", "age"]]
        cph.fit(rossi, duration_col="week", event_col="arrest")

        X = pd.Series([1, 2, 3, 4, 5])
        result = cph.predict_survival_function(X)

    def test_cox_ph_prediction_monotonicity(self, data_pred2):
        # Concordance wise, all prediction methods should be monotonic versions
        # of one-another, unless numerical factors screw it up.
        t = data_pred2["t"]
        e = data_pred2["E"]
        X = data_pred2[["x1", "x2"]]

        cf = CoxPHFitter()
        cf.fit(data_pred2, duration_col="t", event_col="E")

        # Base comparison is partial_hazards
        ci_ph = concordance_index(t, -cf.predict_partial_hazard(X).values, e)

        ci_med = concordance_index(t, cf.predict_median(X).squeeze(), e)
        # pretty close.
        assert abs(ci_ph - ci_med) < 0.001

        ci_exp = concordance_index(t, cf.predict_expectation(X).squeeze(), e)
        assert ci_ph == ci_exp

    def test_crossval_for_cox_ph_with_normalizing_times(self, data_pred2, data_pred1):
        cf = CoxPHFitter()

        for data_pred in [data_pred1, data_pred2]:

            # why does this
            data_norm = data_pred.copy()
            times = data_norm["t"]
            # Normalize to mean = 0 and standard deviation = 1
            times -= np.mean(times)
            times /= np.std(times)
            data_norm["t"] = times

            scores = k_fold_cross_validation(
                cf, data_norm, duration_col="t", event_col="E", k=3, scoring_method="concordance_index"
            )

            mean_score = np.mean(scores)

            expected = 0.9
            msg = "Expected min-mean c-index {:.2f} < {:.2f}"
            assert mean_score > expected, msg.format(expected, mean_score)

    def test_crossval_for_cox_ph(self, data_pred2, data_pred1):
        cf = CoxPHFitter()

        for data_pred in [data_pred1, data_pred2]:
            scores = k_fold_cross_validation(
                cf, data_pred, duration_col="t", event_col="E", k=3, scoring_method="concordance_index"
            )

            mean_score = np.mean(scores)

            expected = 0.9
            msg = "Expected min-mean c-index {:.2f} < {:.2f}"
            assert mean_score > expected, msg.format(expected, mean_score)

    def test_crossval_for_cox_ph_normalized(self, data_pred2, data_pred1):
        cf = CoxPHFitter()
        for data_pred in [data_pred1, data_pred2]:
            data_norm = data_pred.copy()

            times = data_norm["t"]
            # Normalize to mean = 0 and standard deviation = 1
            times -= np.mean(times)
            times /= np.std(times)
            data_norm["t"] = times

            x1 = data_norm["x1"]
            x1 -= np.mean(x1)
            x1 /= np.std(x1)
            data_norm["x1"] = x1

            if "x2" in data_norm.columns:
                x2 = data_norm["x2"]
                x2 -= np.mean(x2)
                x2 /= np.std(x2)
                data_norm["x2"] = x2

            scores = k_fold_cross_validation(
                cf, data_norm, duration_col="t", event_col="E", k=3, scoring_method="concordance_index"
            )

            mean_score = np.mean(scores)
            expected = 0.9
            msg = "Expected min-mean c-index {:.2f} < {:.2f}"
            assert mean_score > expected, msg.format(expected, mean_score)

    def test_coef_output_against_R_super_accurate(self, rossi):
        """
        from http://cran.r-project.org/doc/contrib/Fox-Companion/appendix-cox-regression.pdf
        Link is now broken, but this is the code:

        library(survival)
        rossi <- read.csv('.../lifelines/datasets/rossi.csv')
        r <- coxph(Surv(week, arrest) ~ fin + age + race + wexp + mar + paro + prio,
            data=rossi)
        cat(round(r$coefficients, 8), sep=", ")
        """
        expected = np.array([-0.3794222, -0.0574377, 0.3138998, -0.1497957, -0.4337039, -0.0848711, 0.0914971])
        cf = CoxPHFitter()
        cf.fit(rossi, duration_col="week", event_col="arrest", show_progress=True, batch_mode=True)
        npt.assert_array_almost_equal(cf.params_.values, expected, decimal=6)

        cf.fit(rossi, duration_col="week", event_col="arrest", show_progress=True, batch_mode=False)
        npt.assert_array_almost_equal(cf.params_.values, expected, decimal=6)

    def test_coef_output_against_R_with_strata_super_accurate(self, rossi):
        """
        from http://cran.r-project.org/doc/contrib/Fox-Companion/appendix-cox-regression.pdf
        Link is now broken, but this is the code:

        library(survival)
        rossi <- read.csv('.../lifelines/datasets/rossi.csv')
        r <- coxph(Surv(week, arrest) ~ fin + age + strata(race) + wexp + mar + paro + prio,
            data=rossi)
        cat(round(r$coefficients, 4), sep=", ")
        """
        expected = np.array([-0.3788, -0.0576, -0.1427, -0.4388, -0.0858, 0.0922])
        cf = CoxPHFitter()
        cf.fit(rossi, duration_col="week", event_col="arrest", strata=["race"], show_progress=True, batch_mode=True)
        npt.assert_array_almost_equal(cf.params_.values, expected, decimal=4)

    def test_coef_output_against_R_using_non_trivial_but_integer_weights(self, rossi):
        rossi_ = rossi.copy()
        rossi_["weights"] = 1.0
        rossi_ = rossi_.groupby(rossi.columns.tolist())["weights"].sum().reset_index()

        expected = np.array([-0.3794, -0.0574, 0.3139, -0.1498, -0.4337, -0.0849, 0.0915])
        cf = CoxPHFitter()
        cf.fit(rossi_, duration_col="week", event_col="arrest", weights_col="weights")
        npt.assert_array_almost_equal(cf.params_.values, expected, decimal=4)

    def test_robust_errors_with_trivial_weights_is_the_same_than_R(self):
        """
        df <- data.frame(
            "var1" = c(0.209325, 0.693919, 0.443804, 0.065636, 0.386294),
            "var2" = c(0.184677, 0.071893, 1.364646, 0.098375, 1.663092),
            "T" = c( 7.335846, 5.269797, 11.684092, 12.678458, 6.601666)
        )
        df['E'] = 1
        df['var3'] = 0.75
        r = coxph(formula=Surv(T, E) ~ var1 + var2, data=df, weights=var3, robust=TRUE)
        r$var
        r$naive.var
        """

        w = 0.75
        df = pd.DataFrame(
            {
                "var1": [0.209325, 0.693919, 0.443804, 0.065636, 0.386294],
                "var2": [0.184677, 0.071893, 1.364646, 0.098375, 1.663092],
                "T": [7.335846, 5.269797, 11.684092, 12.678458, 6.601666],
            }
        )
        df["E"] = 1
        df["var3"] = w

        cph = CoxPHFitter()
        cph.fit(df, "T", "E", robust=True, weights_col="var3", show_progress=True)
        expected = pd.Series({"var1": 7.680, "var2": -0.915})
        assert_series_equal(cph.params_, expected, check_less_precise=2, check_names=False)

        expected_cov = np.array([[33.079106, -5.964652], [-5.964652, 2.040642]])
        npt.assert_array_almost_equal(w * cph.variance_matrix_, expected_cov, decimal=1)

        expected = pd.Series({"var1": 2.097, "var2": 0.827})
        assert_series_equal(cph.summary["se(coef)"], expected, check_less_precise=2, check_names=False)

    def test_delta_betas_are_the_same_as_in_R(self):
        """
        df <- data.frame(
            "var1" = c(0.209325, 0.693919, 0.443804, 0.065636, 0.386294),
            "T" = c( 7.335846, 5.269797, 11.684092, 12.678458, 6.601666)
        )
        df['E'] = 1
        r = coxph(formula=Surv(T, E) ~ var1, data=df, robust=TRUE)
        residuals(r, 'dfbeta')
        """

        df = pd.DataFrame(
            {
                "var1": [0.209325, 0.693919, 0.443804, 0.065636, 0.386294],
                "T": [5.269797, 6.601666, 7.335846, 11.684092, 12.678458],
            }
        )
        df["E"] = True
        df["weights"] = 1
        df = df.sort_values(by="T")

        cph = CoxPHFitter()
        cph.fit(df, "T", "E", show_progress=True, weights_col="weights")

        X = normalize(df.drop(["T", "E", "weights"], axis=1), cph._norm_mean, cph._norm_std)

        expected = np.array([[-1.1099688, 0.6620063, 0.4630473, 0.5807250, -0.5958099]]).T
        actual = cph._compute_delta_beta(X, df["T"], df["E"], df["weights"])
        npt.assert_allclose(expected, actual, rtol=0.001)

    def test_delta_betas_with_strata_are_the_same_as_in_R(self):
        """
        df <- data.frame(
            "var1" = c(0.209325, 0.693919, 0.443804, 0.065636, 0.386294),
            "T" = c(5.269797, 6.601666, 7.335846, 11.684092, 12.678458),
            "strata" = c(1, 1, 1, 2, 2),
        )
        df['E'] = 1
        r = coxph(formula=Surv(T, E) ~ var1 + strata(strata), data=df, robust=TRUE)
        residuals(r, 'dfbeta')
        """

        df = pd.DataFrame(
            {
                "var1": [0.209325, 0.693919, 0.443804, 0.065636, 0.386294],
                "T": [5.269797, 6.601666, 7.335846, 11.684092, 12.678458],
                "strata": [1, 1, 1, 2, 2],
            }
        )
        df["E"] = True
        df["weights"] = 1
        df = df.sort_values(by="T")

        cph = CoxPHFitter()
        cph.fit(df, "T", "E", show_progress=True, weights_col="weights", strata=["strata"])

        df = df.set_index("strata")
        X = normalize(df.drop(["T", "E", "weights"], axis=1), 0, cph._norm_std)

        expected = np.array([[-0.6960789, 1.6729761, 0.3094744, -0.2895864, -0.9967852]]).T
        actual = cph._compute_delta_beta(X, df["T"], df["E"], df["weights"])
        npt.assert_allclose(expected, actual, rtol=0.001)

    def test_delta_betas_with_weights_are_the_same_as_in_R(self):
        """
        df <- data.frame(
            "var1" = c(0.209325, 0.693919, 0.443804, 0.065636, 0.386294),
            "T" = c(5.269797, 6.601666, 7.335846, 11.684092, 12.678458),
            "w" = c(1, 0.5, 2, 1, 1)
        )
        df['E'] = 1
        r = coxph(formula=Surv(T, E) ~ var1 + strata(strata), data=df, weights=w)
        residuals(r, 'dfbeta')
        """

        df = pd.DataFrame(
            {
                "var1": [0.209325, 0.693919, 0.443804, 0.065636, 0.386294],
                "T": [5.269797, 6.601666, 7.335846, 11.684092, 12.678458],
                "weights": [1, 0.5, 2, 1, 1],
            }
        )
        df["E"] = True
        df = df.sort_values(by="T")

        cph = CoxPHFitter()
        cph.fit(df, "T", "E", show_progress=True, weights_col="weights", robust=True)

        X = normalize(df.drop(["T", "E", "weights"], axis=1), 0, cph._norm_std)

        expected = np.array([[-1.1156470, 0.7698781, 0.3923246, 0.8040079, -0.8505637]]).T
        actual = cph._compute_delta_beta(X, df["T"], df["E"], df["weights"])
        npt.assert_allclose(expected, actual, rtol=0.001)

    def test_cluster_option(self):
        """
        library(survival)
        df <- data.frame(
          "var1" = c(1, 1, 2, 2, 2),
          "var2" = c(0.184677, 0.071893, 1.364646, 0.098375, 1.663092),
          "id" = c(1, 1, 2, 3, 4),
          "T" = c( 7.335846, 5.269797, 11.684092, 12.678458, 6.601666)
        )
        df['E'] = 1

        c = coxph(formula=Surv(T, E) ~ var1 + var2 + cluster(id), data=df)
        """

        df = pd.DataFrame(
            {
                "var1": [1, 1, 2, 2, 2],
                "var2": [0.184677, 0.071893, 1.364646, 0.098375, 1.663092],
                "T": [7.335846, 5.269797, 11.684092, 12.678458, 6.601666],
                "id": [1, 1, 2, 3, 4],
            }
        )
        df["E"] = 1

        cph = CoxPHFitter()
        cph.fit(df, "T", "E", cluster_col="id", show_progress=True)
        expected = pd.Series({"var1": 5.9752, "var2": 4.0683})
        assert_series_equal(cph.summary["se(coef)"], expected, check_less_precise=2, check_names=False)

    def test_cluster_option_with_strata(self, regression_dataset):
        """
        library(survival)
        df <- data.frame(
          "var" = c(0.184677, 0.071893, 1.364646, 0.098375, 1.663092),
          "id" =     c(1, 1, 2, 3, 4),
          "strata" = c(1, 1, 2, 2, 2),
          "T" = c( 5.269797, 6.601666, 7.335846, 11.684092, 12.678458)
        )
        df['E'] = 1

        c = coxph(formula=Surv(T, E) ~ strata(strata) + var + cluster(id), data=df)
        """

        df = pd.DataFrame(
            {
                "var": [0.184677, 0.071893, 1.364646, 0.098375, 1.663092],
                "id": [1, 1, 2, 3, 4],
                "strata": [1, 1, 2, 2, 2],
                "T": [5.269797, 6.601666, 7.335846, 11.684092, 12.678458],
            }
        )
        df["E"] = 1

        cph = CoxPHFitter()
        cph.fit(df, "T", "E", cluster_col="id", strata=["strata"], show_progress=True)
        expected = pd.Series({"var": 0.643})
        assert_series_equal(cph.summary["se(coef)"], expected, check_less_precise=2, check_names=False)

    def test_robust_errors_with_less_trival_weights_is_the_same_as_R(self, regression_dataset):
        """
        df <- data.frame(
            "var1" = c(0.209325, 0.693919, 0.443804, 0.065636, 0.386294),
            "var2" = c(0.184677, 0.071893, 1.364646, 0.098375, 1.663092),
            "T" = c(1, 2, 3, 4, 5)
        )
        df['E'] = 1
        df['var3'] = 2
        df[4, 'var3'] = 1
        r = coxph(formula=Surv(T, E) ~ var1 + var2, data=df, weights=var3, robust=TRUE)
        r$var
        r$naive.var
        residuals(r, type='dfbeta')
        """

        df = pd.DataFrame(
            {
                "var1": [0.209325, 0.693919, 0.443804, 0.065636, 0.386294],
                "var2": [0.184677, 0.071893, 1.364646, 0.098375, 1.663092],
                "T": [1, 2, 3, 4, 5],
                "var3": [2, 2, 2, 1, 2],
            }
        )
        df["E"] = 1

        cph = CoxPHFitter()
        cph.fit(df, "T", "E", robust=True, weights_col="var3", show_progress=True)
        expected = pd.Series({"var1": 1.431, "var2": -1.277})
        assert_series_equal(cph.params_, expected, check_less_precise=2, check_names=False)

        expected_cov = np.array([[3.5439245, -0.3549099], [-0.3549099, 0.4499553]])
        npt.assert_array_almost_equal(
            cph.variance_matrix_, expected_cov, decimal=1
        )  # not as precise because matrix inversion will accumulate estimation errors.

        expected = pd.Series({"var1": 2.094, "var2": 0.452})
        assert_series_equal(cph.summary["se(coef)"], expected, check_less_precise=2, check_names=False)

    def test_robust_errors_with_non_trivial_weights_is_the_same_as_R(self, regression_dataset):
        """
        df <- data.frame(
            "var1" = c(0.209325, 0.693919, 0.443804, 0.065636, 0.386294),
            "var2" = c(0.184677, 0.071893, 1.364646, 0.098375, 1.663092),
            "var3" = c(0.184677, 0.071893, 1.364646, 0.098375, 1.663092),
            "T" =    c( 7.335846, 5.269797, 11.684092, 12.678458, 6.601666)
        )
        df['E'] = 1
        r = coxph(formula=Surv(T, E) ~ var1 + var2, data=df, weights=var3, robust=TRUE)
        r$var
        r$naive.var
        """

        df = pd.DataFrame(
            {
                "var1": [0.209325, 0.693919, 0.443804, 0.065636, 0.386294],
                "var2": [0.184677, 0.071893, 1.364646, 0.098375, 1.663092],
                "var3": [0.184677, 0.071893, 1.364646, 0.098375, 1.663092],
                "T": [7.335846, 5.269797, 11.684092, 12.678458, 6.601666],
            }
        )
        df["E"] = 1

        cph = CoxPHFitter()
        cph.fit(df, "T", "E", robust=True, weights_col="var3", show_progress=True)
        expected = pd.Series({"var1": -5.16231, "var2": 1.71924})
        assert_series_equal(cph.params_, expected, check_less_precise=1, check_names=False)

        expected = pd.Series({"var1": 9.97730, "var2": 2.45648})
        assert_series_equal(cph.summary["se(coef)"], expected, check_less_precise=2, check_names=False)

    def test_robust_errors_with_non_trivial_weights_with_censorship_is_the_same_as_R(self, regression_dataset):
        """
        df <- data.frame(
            "var1" = c(0.209325, 0.693919, 0.443804, 0.065636, 0.386294),
            "var2" = c(0.184677, 0.071893, 1.364646, 0.098375, 1.663092),
            "var3" = c(0.184677, 0.071893, 1.364646, 0.098375, 1.663092),
            "T" =    c( 7.335846, 5.269797, 11.684092, 12.678458, 6.601666),
            "E" =    c(1, 1, 0, 1, 1)
        )
        r = coxph(formula=Surv(T, E) ~ var1 + var2, data=df, weights=var3, robust=TRUE)
        r$var
        r$naive.var
        """

        df = pd.DataFrame(
            {
                "var1": [0.209325, 0.693919, 0.443804, 0.065636, 0.386294],
                "var2": [0.184677, 0.071893, 1.364646, 0.098375, 1.663092],
                "var3": [0.184677, 0.071893, 1.364646, 0.098375, 1.663092],
                "T": [7.335846, 5.269797, 11.684092, 12.678458, 6.601666],
                "E": [1, 1, 0, 1, 1],
            }
        )

        cph = CoxPHFitter()
        cph.fit(df, "T", "E", robust=True, weights_col="var3", show_progress=True)
        expected = pd.Series({"var1": -8.360533, "var2": 1.781126})
        assert_series_equal(cph.params_, expected, check_less_precise=3, check_names=False)

        expected = pd.Series({"var1": 12.303338, "var2": 2.395670})
        assert_series_equal(cph.summary["se(coef)"], expected, check_less_precise=3, check_names=False)

    def test_robust_errors_is_the_same_as_R(self, regression_dataset):
        """
        df <- data.frame(
            "var1" = c(0.209325, 0.693919, 0.443804, 0.065636, 0.386294),
            "var2" = c(0.184677, 0.071893, 1.364646, 0.098375, 1.663092),
            "T" = c( 7.335846, 5.269797, 11.684092, 12.678458, 6.601666)
        )
        df['E'] = 1

        coxph(formula=Surv(T, E) ~ var1 + var2, data=df, robust=TRUE)
        """

        df = pd.DataFrame(
            {
                "var1": [0.209325, 0.693919, 0.443804, 0.065636, 0.386294],
                "var2": [0.184677, 0.071893, 1.364646, 0.098375, 1.663092],
                "T": [7.335846, 5.269797, 11.684092, 12.678458, 6.601666],
            }
        )
        df["E"] = 1

        cph = CoxPHFitter()
        cph.fit(df, "T", "E", robust=True, show_progress=True)
        expected = pd.Series({"var1": 7.680, "var2": -0.915})
        assert_series_equal(cph.params_, expected, check_less_precise=2, check_names=False)

        expected = pd.Series({"var1": 2.097, "var2": 0.827})
        assert_series_equal(cph.summary["se(coef)"], expected, check_less_precise=2, check_names=False)

    def test_compute_likelihood_ratio_test_is_different_if_weights_are_provided(self, regression_dataset):
        cph = CoxPHFitter()
        cph.fit(regression_dataset, "T", "E")

        without_weights = cph.log_likelihood_ratio_test()

        regression_dataset["weights"] = 0.5
        cph = CoxPHFitter()

        with pytest.warns(StatisticalWarning, match="weights are not integers"):

            cph.fit(regression_dataset, "T", "E", weights_col="weights")

            with_weights = cph.log_likelihood_ratio_test()
            assert with_weights.test_statistic != without_weights.test_statistic

    def test_log_likelihood_test_against_R_with_weights(self, rossi):
        """
        df <- data.frame(
          "var1" = c(0.209325, 0.693919, 0.443804, 0.065636, 0.386294),
          "T" = c(5.269797, 6.601666, 7.335846, 11.684092, 12.678458),
          "w" = c(1, 0.5, 2, 1, 1)
        )
        df['E'] = 1
        r = coxph(formula=Surv(T, E) ~ var1, data=df, weights=w)
        summary(r)
        """
        df = pd.DataFrame(
            {
                "var1": [0.209325, 0.693919, 0.443804, 0.065636, 0.386294],
                "T": [5.269797, 6.601666, 7.335846, 11.684092, 12.678458],
                "w": [1, 0.5, 2, 1, 1],
            }
        )
        df["E"] = True

        cph = CoxPHFitter()
        with pytest.warns(StatisticalWarning, match="weights are not integers"):
            cph.fit(df, "T", "E", show_progress=True, weights_col="w")
            expected = 0.05
            assert abs(cph.log_likelihood_ratio_test().test_statistic - expected) < 0.01

    def test_trival_float_weights_with_no_ties_is_the_same_as_R(self, regression_dataset):
        """
        df <- data.frame(
            "var1" = c(0.209325, 0.693919, 0.443804, 0.065636, 0.386294),
            "var2" = c(0.184677, 0.071893, 1.364646, 0.098375, 1.663092),
            "T" = c( 7.335846, 5.269797, 11.684092, 12.678458, 6.601666)
        )
        df['E'] = 1
        df['var3'] = 0.75

        coxph(formula=Surv(T, E) ~ var1 + var2, data=df, weights=var3)
        """
        df = regression_dataset
        ix = df["var3"] < 1.0
        df = df.loc[ix].head()
        df["var3"] = [0.75] * 5

        cph = CoxPHFitter()
        with pytest.warns(StatisticalWarning, match="weights are not integers"):

            cph.fit(df, "T", "E", weights_col="var3", show_progress=True)

            expected_coef = pd.Series({"var1": 7.680, "var2": -0.915})
            assert_series_equal(cph.params_, expected_coef, check_less_precise=2, check_names=False)

            expected_std = pd.Series({"var1": 6.641, "var2": 1.650})
            assert_series_equal(cph.summary["se(coef)"], expected_std, check_less_precise=2, check_names=False)

            expected_ll = -1.142397
            assert abs(cph.log_likelihood_ - expected_ll) < 0.001

    def test_less_trival_float_weights_with_no_ties_is_the_same_as_R(self, regression_dataset):
        """
        df <- data.frame(
            "var1" = c(0.209325, 0.693919, 0.443804, 0.065636, 0.386294),
            "var2" = c(0.184677, 0.071893, 1.364646, 0.098375, 1.663092),
            "T" = c( 7.335846, 5.269797, 11.684092, 12.678458, 6.601666)
        )
        df['E'] = 1
        df['var3'] = 0.75
        df[1, 'var3'] = 1.75

        coxph(formula=Surv(T, E) ~ var1 + var2, data=df, weights=var3)
        """
        df = regression_dataset
        ix = df["var3"] < 1.0
        df = df.loc[ix].head()
        df["var3"] = [1.75] + [0.75] * 4

        cph = CoxPHFitter()
        with pytest.warns(StatisticalWarning, match="weights are not integers"):

            cph.fit(df, "T", "E", weights_col="var3", show_progress=True)
            expected = pd.Series({"var1": 7.995, "var2": -1.154})
            assert_series_equal(cph.params_, expected, check_less_precise=2, check_names=False)

            expected = pd.Series({"var1": 6.690, "var2": 1.614})
            assert_series_equal(cph.summary["se(coef)"], expected, check_less_precise=2, check_names=False)

    def test_non_trival_float_weights_with_no_ties_is_the_same_as_R(self, regression_dataset):
        """
        df <- read.csv('.../lifelines/datasets/regression.csv')
        coxph(formula=Surv(T, E) ~ var1 + var2, data=df, weights=var3)
        """
        df = regression_dataset

        cph = CoxPHFitter()
        with pytest.warns(StatisticalWarning, match="weights are not integers"):

            cph.fit(df, "T", "E", weights_col="var3", show_progress=True)
            expected = pd.Series({"var1": 0.3268, "var2": 0.0775})
            assert_series_equal(cph.params_, expected, check_less_precise=2, check_names=False)

            expected = pd.Series({"var1": 0.0697, "var2": 0.0861})
            assert_series_equal(cph.summary["se(coef)"], expected, check_less_precise=2, check_names=False)

    def test_summary_output_using_non_trivial_but_integer_weights(self, rossi):

        rossi_weights = rossi.copy()
        rossi_weights["weights"] = 1.0
        rossi_weights = rossi_weights.groupby(rossi.columns.tolist())["weights"].sum().reset_index()

        cf1 = CoxPHFitter()
        cf1.fit(rossi_weights, duration_col="week", event_col="arrest", weights_col="weights")

        cf2 = CoxPHFitter()
        cf2.fit(rossi, duration_col="week", event_col="arrest")

        # strictly speaking, the variances, etc. don't need to be the same, only the coefs.
        assert_frame_equal(cf1.summary, cf2.summary, check_like=True)

    def test_doubling_the_weights_halves_the_variance(self, rossi):

        w = 2.0
        rossi_weights = rossi.copy()
        rossi_weights["weights"] = 2

        cf1 = CoxPHFitter()
        cf1.fit(rossi_weights, duration_col="week", event_col="arrest", weights_col="weights")

        cf2 = CoxPHFitter()
        cf2.fit(rossi, duration_col="week", event_col="arrest")

        assert_series_equal(cf2.standard_errors_ ** 2, w * cf1.standard_errors_ ** 2)

    def test_adding_non_integer_weights_is_fine_if_robust_is_on(self, rossi):
        rossi["weights"] = np.random.exponential(1, rossi.shape[0])

        cox = CoxPHFitter()

        with pytest.warns(None) as w:
            cox.fit(rossi, "week", "arrest", weights_col="weights", robust=True)
            assert len(w) == 0

    def test_standard_error_coef_output_against_R(self, rossi):
        """
        from http://cran.r-project.org/doc/contrib/Fox-Companion/appendix-cox-regression.pdf
        Link is now broken, but this is the code:

        library(survival)
        rossi <- read.csv('.../lifelines/datasets/rossi.csv')
        mod.allison <- coxph(Surv(week, arrest) ~ fin + age + race + wexp + mar + paro + prio,
            data=rossi)
        summary(mod.allison)
        """
        expected = np.array([0.19138, 0.02200, 0.30799, 0.21222, 0.38187, 0.19576, 0.02865])
        cf = CoxPHFitter()
        cf.fit(rossi, duration_col="week", event_col="arrest")
        npt.assert_array_almost_equal(cf.summary["se(coef)"].values, expected, decimal=4)

    def test_z_value_output_against_R_to_3_decimal_places(self, rossi):
        """
        from http://cran.r-project.org/doc/contrib/Fox-Companion/appendix-cox-regression.pdf
        Link is now broken, but this is the code:

        library(survival)
        rossi <- read.csv('.../lifelines/datasets/rossi.csv')
        mod.allison <- coxph(Surv(week, arrest) ~ fin + age + race + wexp + mar + paro + prio,
            data=rossi)
        summary(mod.allison)
        """
        expected = np.array([-1.983, -2.611, 1.019, -0.706, -1.136, -0.434, 3.194])
        cf = CoxPHFitter()
        cf.fit(rossi, duration_col="week", event_col="arrest")
        npt.assert_array_almost_equal(cf.summary["z"].values, expected, decimal=3)

    def test_log_likelihood_test_against_R(self, rossi):
        """
        from http://cran.r-project.org/doc/contrib/Fox-Companion/appendix-cox-regression.pdf
        Link is now broken, but this is the code:

        library(survival)
        rossi <- read.csv('.../lifelines/datasets/rossi.csv')
        mod.allison <- coxph(Surv(week, arrest) ~ fin + age + race + wexp + mar + paro + prio,
            data=rossi)
        summary(mod.allison)
        """
        expected = 33.27
        cf = CoxPHFitter()
        cf.fit(rossi, duration_col="week", event_col="arrest")
        assert (cf.log_likelihood_ratio_test().test_statistic - expected) < 0.001

    def test_output_with_strata_against_R(self, rossi):
        """
        rossi <- read.csv('.../lifelines/datasets/rossi.csv')
        r = coxph(formula = Surv(week, arrest) ~ fin + age + strata(race,
                    paro, mar, wexp) + prio, data = rossi)
        """
        expected = np.array([-0.3355, -0.0590, 0.1002])
        cf = CoxPHFitter()
        cf.fit(rossi, duration_col="week", event_col="arrest", strata=["race", "paro", "mar", "wexp"], show_progress=True)
        npt.assert_array_almost_equal(cf.params_.values, expected, decimal=4)

    def test_penalized_output_against_R(self, rossi):
        # R code:
        #
        # rossi <- read.csv('.../lifelines/datasets/rossi.csv')
        # mod.allison <- coxph(Surv(week, arrest) ~ ridge(fin, age, race, wexp, mar, paro, prio,
        #                                                 theta=1.0, scale=TRUE), data=rossi)
        # cat(round(mod.allison$coefficients, 4), sep=", ")
        expected = np.array([-0.3761, -0.0565, 0.3099, -0.1532, -0.4295, -0.0837, 0.0909])
        cf = CoxPHFitter(penalizer=1.0 / rossi.shape[0])
        cf.fit(rossi, duration_col="week", event_col="arrest")
        npt.assert_array_almost_equal(cf.params_.values, expected, decimal=2)

    def test_coef_output_against_Survival_Analysis_by_John_Klein_and_Melvin_Moeschberger(self):
        # see example 8.3 in Survival Analysis by John P. Klein and Melvin L. Moeschberger, Second Edition
        df = load_kidney_transplant(usecols=["time", "death", "black_male", "white_male", "black_female"])
        cf = CoxPHFitter()
        cf.fit(df, duration_col="time", event_col="death")

        # coefs
        actual_coefs = cf.params_.values
        expected_coefs = np.array([0.1596, 0.2484, 0.6567])
        npt.assert_array_almost_equal(actual_coefs, expected_coefs, decimal=3)

    def test_se_against_Survival_Analysis_by_John_Klein_and_Melvin_Moeschberger(self):
        # see table 8.1 in Survival Analysis by John P. Klein and Melvin L. Moeschberger, Second Edition
        df = load_larynx()
        cf = CoxPHFitter()
        cf.fit(df, duration_col="time", event_col="death")

        # standard errors
        actual_se = cf._compute_standard_errors(None, None, None, None).values
        expected_se = np.array([0.0143, 0.4623, 0.3561, 0.4222])
        npt.assert_array_almost_equal(actual_se, expected_se, decimal=3)

    def test_p_value_against_Survival_Analysis_by_John_Klein_and_Melvin_Moeschberger(self):
        # see table 8.1 in Survival Analysis by John P. Klein and Melvin L. Moeschberger, Second Edition
        df = load_larynx()
        cf = CoxPHFitter()
        cf.fit(df, duration_col="time", event_col="death")

        # p-values
        actual_p = cf._compute_p_values()
        expected_p = np.array([0.1847, 0.7644, 0.0730, 0.00])
        npt.assert_array_almost_equal(actual_p, expected_p, decimal=2)

    def test_input_column_order_is_equal_to_output_hazards_order(self, rossi):
        cp = CoxPHFitter()
        expected = ["fin", "age", "race", "wexp", "mar", "paro", "prio"]
        cp.fit(rossi, event_col="week", duration_col="arrest")
        assert list(cp.params_.index.tolist()) == expected

    def test_strata_removes_variable_from_summary_output(self, rossi):
        cp = CoxPHFitter()
        cp.fit(rossi, "week", "arrest", strata=["race"])
        assert "race" not in cp.summary.index

    def test_strata_works_if_only_a_single_element_is_in_the_strata(self):
        df = load_holly_molly_polly()
        del df["Start(days)"]
        del df["Stop(days)"]
        del df["ID"]
        cp = CoxPHFitter()
        cp.fit(df, "T", "Status", strata=["Stratum"])
        assert True

    def test_coxph_throws_a_explainable_error_when_predict_sees_a_strata_it_hasnt_seen(self):
        training_df = pd.DataFrame.from_records(
            [
                {"t": 1, "e": 1, "s1": 0, "s2": 0, "v": 1.0},
                {"t": 2, "e": 1, "s1": 0, "s2": 0, "v": 1.5},
                {"t": 3, "e": 1, "s1": 0, "s2": 0, "v": 2.5},
                {"t": 3, "e": 1, "s1": 0, "s2": 1, "v": 2.5},
                {"t": 4, "e": 1, "s1": 0, "s2": 1, "v": 2.5},
                {"t": 3, "e": 1, "s1": 0, "s2": 1, "v": 4.5},
            ]
        )

        cp = CoxPHFitter()
        cp.fit(training_df, "t", "e", strata=["s1", "s2"])

        testing_df = pd.DataFrame.from_records(
            [
                {"t": 1, "e": 1, "s1": 1, "s2": 0, "v": 0.0},
                {"t": 2, "e": 1, "s1": 1, "s2": 0, "v": 0.5},
                {"t": 3, "e": 1, "s1": 1, "s2": 0, "v": -0.5},
            ]
        )

        with pytest.raises(StatError):
            cp.predict_median(testing_df)

    def test_strata_against_R_output(self, rossi):
        """
        > library(survival)
        > rossi = read.csv('.../lifelines/datasets/rossi.csv')
        > r = coxph(formula = Surv(week, arrest) ~ fin + age + strata(race,
            paro, mar, wexp) + prio, data = rossi)
        > r$loglik
        """

        cp = CoxPHFitter()
        cp.fit(rossi, "week", "arrest", strata=["race", "paro", "mar", "wexp"])

        npt.assert_almost_equal(cp.summary["coef"].values, [-0.335, -0.059, 0.100], decimal=3)
        assert abs(cp.log_likelihood_ - -436.9339) / 436.9339 < 0.01

    def test_baseline_hazard_works_with_strata_against_R_output(self, rossi):
        """
        > library(survival)
        > rossi = read.csv('.../lifelines/datasets/rossi.csv')
        > r = coxph(formula = Surv(week, arrest) ~ fin + age + strata(race,
            paro, mar, wexp) + prio, data = rossi)
        > basehaz(r, centered=TRUE)
        """
        cp = CoxPHFitter()
        cp.fit(rossi, "week", "arrest", strata=["race", "paro", "mar", "wexp"])
        npt.assert_almost_equal(
            cp.baseline_cumulative_hazard_[(0, 0, 0, 0)].loc[[14, 35, 37, 43, 52]].values,
            [0.076600555, 0.169748261, 0.272088807, 0.396562717, 0.396562717],
            decimal=4,
        )
        npt.assert_almost_equal(
            cp.baseline_cumulative_hazard_[(0, 0, 0, 1)].loc[[27, 43, 48, 52]].values,
            [0.095499001, 0.204196905, 0.338393113, 0.338393113],
            decimal=4,
        )

    def test_baseline_hazard_works_with_weights_against_R_output(self, rossi):
        """
        library(survival)

        fit<-coxph(Surv(week, arrest)~fin, data=rossi, weight=age)
        H0 <- basehaz(fit, centered=TRUE)
        """

        rossi = rossi[["week", "arrest", "fin", "age"]]
        cp = CoxPHFitter()
        cp.fit(rossi, "week", "arrest", weights_col="age")
        npt.assert_almost_equal(cp.baseline_cumulative_hazard_["baseline cumulative hazard"].loc[1.0], 0.00183466, decimal=4)
        npt.assert_almost_equal(cp.baseline_cumulative_hazard_["baseline cumulative hazard"].loc[2.0], 0.005880265, decimal=4)
        npt.assert_almost_equal(cp.baseline_cumulative_hazard_["baseline cumulative hazard"].loc[10.0], 0.035425868, decimal=4)
        npt.assert_almost_equal(cp.baseline_cumulative_hazard_["baseline cumulative hazard"].loc[52.0], 0.274341397, decimal=3)

    def test_strata_from_init_is_used_in_fit_later(self, rossi):
        strata = ["race", "paro", "mar"]
        cp_with_strata_in_init = CoxPHFitter(strata=strata)
        cp_with_strata_in_init.fit(rossi, "week", "arrest")
        assert cp_with_strata_in_init.strata == strata

        cp_with_strata_in_fit = CoxPHFitter()
        cp_with_strata_in_fit.fit(rossi, "week", "arrest", strata=strata)
        assert cp_with_strata_in_fit.strata == strata

        assert cp_with_strata_in_init.log_likelihood_ == cp_with_strata_in_fit.log_likelihood_

    def test_baseline_survival_is_the_same_indp_of_location(self, regression_dataset):
        df = regression_dataset.copy()
        cp1 = CoxPHFitter()
        cp1.fit(df, event_col="E", duration_col="T")

        df_demeaned = regression_dataset.copy()
        df_demeaned[["var1", "var2", "var3"]] = (
            df_demeaned[["var1", "var2", "var3"]] - df_demeaned[["var1", "var2", "var3"]].mean()
        )
        cp2 = CoxPHFitter()
        cp2.fit(df_demeaned, event_col="E", duration_col="T")
        assert_frame_equal(cp2.baseline_survival_, cp1.baseline_survival_)

    def test_baseline_cumulative_hazard_is_the_same_indp_of_location(self, regression_dataset):
        df = regression_dataset.copy()
        cp1 = CoxPHFitter()
        cp1.fit(df, event_col="E", duration_col="T")

        df_demeaned = regression_dataset.copy()
        df_demeaned[["var1", "var2", "var3"]] = (
            df_demeaned[["var1", "var2", "var3"]] - df_demeaned[["var1", "var2", "var3"]].mean()
        )
        cp2 = CoxPHFitter()
        cp2.fit(df_demeaned, event_col="E", duration_col="T")
        assert_frame_equal(cp2.baseline_cumulative_hazard_, cp1.baseline_cumulative_hazard_)

    def test_survival_prediction_is_the_same_indp_of_location(self, regression_dataset):
        df = regression_dataset.copy()

        df_demeaned = regression_dataset.copy()
        mean = df_demeaned[["var1", "var2", "var3"]].mean()
        df_demeaned[["var1", "var2", "var3"]] = df_demeaned[["var1", "var2", "var3"]] - mean

        cp1 = CoxPHFitter()
        cp1.fit(df, event_col="E", duration_col="T")

        cp2 = CoxPHFitter()
        cp2.fit(df_demeaned, event_col="E", duration_col="T")

        assert_frame_equal(
            cp1.predict_survival_function(df._iloc[[0]][["var1", "var2", "var3"]]),
            cp2.predict_survival_function(df_demeaned._iloc[[0]][["var1", "var2", "var3"]]),
        )

    def test_baseline_survival_is_the_same_indp_of_scale(self, regression_dataset):
        df = regression_dataset.copy()
        cp1 = CoxPHFitter()
        cp1.fit(df, event_col="E", duration_col="T")

        df_descaled = regression_dataset.copy()
        df_descaled[["var1", "var2", "var3"]] = (
            df_descaled[["var1", "var2", "var3"]] / df_descaled[["var1", "var2", "var3"]].std()
        )
        cp2 = CoxPHFitter()
        cp2.fit(df_descaled, event_col="E", duration_col="T")
        assert_frame_equal(cp2.baseline_survival_, cp1.baseline_survival_)

    def test_error_thrown_weights_are_nonpositive(self, regression_dataset):
        regression_dataset["weights"] = -1
        cph = CoxPHFitter()
        with pytest.raises(ValueError):
            cph.fit(regression_dataset, event_col="E", duration_col="T", weights_col="weights")

    def test_survival_prediction_is_the_same_indp_of_scale(self, regression_dataset):
        df = regression_dataset.copy()

        df_scaled = regression_dataset.copy()
        df_scaled[["var1", "var2", "var3"]] = df_scaled[["var1", "var2", "var3"]] * 10.0

        cp1 = CoxPHFitter()
        cp1.fit(df, event_col="E", duration_col="T")

        cp2 = CoxPHFitter()
        cp2.fit(df_scaled, event_col="E", duration_col="T")

        assert_frame_equal(
            cp1.predict_survival_function(df._iloc[[0]][["var1", "var2", "var3"]]),
            cp2.predict_survival_function(df_scaled._iloc[[0]][["var1", "var2", "var3"]]),
        )

    def test_warning_is_raised_if_df_has_a_near_constant_column(self, rossi):
        cox = CoxPHFitter()
        rossi["constant"] = 1.0

        with pytest.warns(ConvergenceWarning, match="variance") as w:
            with pytest.raises(ConvergenceError):
                cox.fit(rossi, "week", "arrest")

    def test_warning_is_raised_if_df_has_a_near_constant_column_in_one_separation(self, rossi):
        # check for a warning if we have complete separation
        cox = CoxPHFitter()
        ix = rossi["arrest"] == 1
        rossi.loc[ix, "paro"] = 1
        rossi.loc[~ix, "paro"] = 0

        with pytest.warns(ConvergenceWarning) as w:
            cox.fit(rossi, "week", "arrest")
            assert "complete separation" in str(w[0].message)
            assert "non-unique" in str(w[1].message)

    def test_warning_is_raised_if_complete_separation_is_present(self, cph):
        # check for a warning if we have complete separation

        df = pd.DataFrame.from_records(zip(np.arange(-5, 5), np.arange(1, 10)), columns=["x", "T"])
        with pytest.warns(ConvergenceWarning, match="complete separation") as w:
            cph.fit(df, "T")

        df = pd.DataFrame.from_records(zip(np.arange(1, 10), np.arange(1, 10)), columns=["x", "T"])
        with pytest.warns(ConvergenceWarning, match="complete separation") as w:
            cph.fit(df, "T")

        df = pd.DataFrame.from_records(zip(np.arange(0, 100), np.arange(0, 100)), columns=["x", "T"])
        df["x"] += 0.01 * np.random.randn(100)
        with pytest.warns(ConvergenceWarning, match="complete separation") as w:
            cph.fit(df, "T")

    def test_what_happens_when_column_is_constant_for_all_non_deaths(self, rossi):
        # this is known as complete separation: See https://stats.stackexchange.com/questions/11109/how-to-deal-with-perfect-separation-in-logistic-regression
        cp = CoxPHFitter()
        ix = rossi["arrest"] == 1
        rossi.loc[ix, "paro"] = 1

        with pytest.warns(ConvergenceWarning) as w:
            cp.fit(rossi, "week", "arrest", show_progress=True)

            assert cp.summary.loc["paro", "exp(coef)"] > 100

            assert "paro have very low variance" in w[0].message.args[0]
            assert "norm(delta)" in w[1].message.args[0]

    def test_what_happens_with_colinear_inputs(self, rossi, cph):
        with pytest.raises(ConvergenceError):
            rossi["duped"] = rossi["paro"] + rossi["prio"]
            cph.fit(rossi, "week", "arrest", show_progress=True)

    def test_durations_of_zero_are_okay(self, rossi, cph):
        rossi.loc[range(10), "week"] = 0
        cph.fit(rossi, "week", "arrest")

    def test_all_okay_with_non_trivial_index_in_dataframe(self, rossi):
        n = rossi.shape[0]

        cp1 = CoxPHFitter()
        cp1.fit(rossi, "week", event_col="arrest")

        cp2 = CoxPHFitter()
        rossi_new_index = rossi.set_index(np.random.randint(n, size=n))
        cp2.fit(rossi_new_index, "week", event_col="arrest")

        assert_frame_equal(cp2.summary, cp1.summary)

    def test_robust_errors_against_R_no_ties(self, regression_dataset, cph):
        df = regression_dataset
        cph.fit(df, "T", "E", robust=True)
        expected = pd.Series({"var1": 0.0879, "var2": 0.0847, "var3": 0.0655})
        assert_series_equal(cph.standard_errors_, expected, check_less_precise=2, check_names=False)

    def test_robust_errors_with_strata_against_R(self, rossi, cph):
        """
        df <- data.frame(
          "var1" = c(1, 1, 2, 2, 2, 1),
          "var2" = c(0.184677, 0.071893, 1.364646, 0.098375, 1.663092, 0.5),
          "var3" = c(1, 2, 3, 2, 1, 2),
          "T" = c( 7.335846, 5.269797, 11.684092, 12.678458, 6.601666, 8.)
        )
        df['E'] = 1

        coxph(formula=Surv(T, E) ~ strata(var1) + var2 + var3, data=df, robust=TRUE)
        """

        df = pd.DataFrame(
            {
                "var1": [1, 1, 2, 2, 2, 1],
                "var2": [0.184677, 0.071893, 1.364646, 0.098375, 1.663092, 0.5],
                "var3": [1, 2, 3, 2, 1, 2],
                "T": [7.335846, 5.269797, 11.684092, 12.678458, 6.601666, 8.0],
            }
        )
        df["E"] = 1

        cph.fit(df, duration_col="T", event_col="E", strata=["var1"], robust=True)
        npt.assert_allclose(cph.summary["se(coef)"].values, np.array([1.076, 0.680]), rtol=1e-2)

    @pytest.mark.xfail
    def test_robust_errors_with_strata_against_R_super_accurate(self, rossi, cph):
        """
        df <- data.frame(
            "var1" = c(1, 1, 2, 2, 2),
            "var2" = c(0.184677, 0.071893, 1.364646, 0.098375, 1.663092),
            "T" = c( 7.335846, 5.269797, 11.684092, 12.678458, 6.601666)
        )
        df['E'] = 1

        coxph(formula=Surv(T, E) ~ strata(var1) + var2, data=df, robust=TRUE)
        """

        df = pd.DataFrame(
            {
                "var1": [1, 1, 2, 2, 2],
                "var2": [0.184677, 0.071893, 1.364646, 0.098375, 1.663092],
                "T": [7.335846, 5.269797, 11.684092, 12.678458, 6.601666],
            }
        )
        df["E"] = 1

        cph.fit(df, duration_col="T", event_col="E", strata=["var1"], robust=True)
        npt.assert_allclose(cph.summary["se(coef)"].values, 2.78649, rtol=1e-4)

    def test_what_happens_to_nans(self, rossi, cph):
        rossi["var4"] = np.nan
        with pytest.raises(TypeError):
            cph.fit(rossi, duration_col="week", event_col="arrest")

    def test_check_assumptions_fails_for_nonunique_index(self, cph, rossi):

        cph.fit(rossi, "week", "arrest")

        rossi.index = np.ones(rossi.shape[0])
        with pytest.raises(IndexError):
            cph.check_assumptions(rossi)


class TestAalenAdditiveFitter:
    @pytest.fixture()
    def aaf(self):
        return AalenAdditiveFitter()

    def test_slope_tests_against_R(self, aaf, regression_dataset):
        """
        df['E'] = 1
        a = aareg(formula=Surv(T, E) ~ var1 + var2 + var3, data=df)
        plot(a)
        summary(a, test='nrisk')
        """
        regression_dataset["E"] = 1
        aaf.fit(regression_dataset, "T", "E")
        npt.assert_allclose(aaf.summary["slope(coef)"], [0.05141401, 0.01059746, 0.03923360, 0.07753566])

    def test_penalizer_reduces_norm_of_hazards(self, rossi):
        from numpy.linalg import norm

        aaf_without_penalizer = AalenAdditiveFitter(coef_penalizer=0.0, smoothing_penalizer=0.0)
        assert aaf_without_penalizer.coef_penalizer == aaf_without_penalizer.smoothing_penalizer == 0.0
        aaf_without_penalizer.fit(rossi, event_col="arrest", duration_col="week")

        aaf_with_penalizer = AalenAdditiveFitter(coef_penalizer=10.0, smoothing_penalizer=10.0)
        aaf_with_penalizer.fit(rossi, event_col="arrest", duration_col="week")
        assert norm(aaf_with_penalizer.cumulative_hazards_) <= norm(aaf_without_penalizer.cumulative_hazards_)

    def test_input_column_order_is_equal_to_output_hazards_order(self, rossi):
        aaf = AalenAdditiveFitter()
        expected = ["fin", "age", "race", "wexp", "mar", "paro", "prio"]
        aaf.fit(rossi, event_col="arrest", duration_col="week")
        assert list(aaf.cumulative_hazards_.columns.drop("_intercept")) == expected

        aaf = AalenAdditiveFitter(fit_intercept=False)
        expected = ["fin", "age", "race", "wexp", "mar", "paro", "prio"]
        aaf.fit(rossi, event_col="arrest", duration_col="week")
        assert list(aaf.cumulative_hazards_.columns) == expected

    def test_swapping_order_of_columns_in_a_df_is_okay(self, rossi):
        aaf = AalenAdditiveFitter()
        aaf.fit(rossi, event_col="arrest", duration_col="week")

        misorder = ["age", "race", "wexp", "mar", "paro", "prio", "fin"]
        natural_order = rossi.columns.drop(["week", "arrest"])
        deleted_order = rossi.columns.difference(["week", "arrest"])
        assert_series_equal(aaf.predict_median(rossi[natural_order]), aaf.predict_median(rossi[misorder]))
        assert_series_equal(aaf.predict_median(rossi[natural_order]), aaf.predict_median(rossi[deleted_order]))

        aaf = AalenAdditiveFitter(fit_intercept=False)
        aaf.fit(rossi, event_col="arrest", duration_col="week")
        assert_series_equal(aaf.predict_median(rossi[natural_order]), aaf.predict_median(rossi[misorder]))
        assert_series_equal(aaf.predict_median(rossi[natural_order]), aaf.predict_median(rossi[deleted_order]))

    def test_large_dimensions_for_recursion_error(self):
        n = 500
        d = 50
        X = pd.DataFrame(np.random.randn(n, d))
        T = np.random.exponential(size=n)
        X["T"] = T
        aaf = AalenAdditiveFitter(coef_penalizer=0.01)
        aaf.fit(X, duration_col="T")

    def test_aalen_additive_median_predictions_split_data(self):
        # This tests to make sure that my median predictions statisfy
        # the prediction are greater than the actual 1/2 the time.
        # generate some hazard rates and a survival data set
        n = 2500
        d = 5
        timeline = np.linspace(0, 70, 5000)
        hz, coef, X = generate_hazard_rates(n, d, timeline)
        T = generate_random_lifetimes(hz, timeline)

        X["T"] = T
        X = X.replace([np.inf, -np.inf], 10.0)
        # del X[5]

        # fit it to Aalen's model
        aaf = AalenAdditiveFitter(coef_penalizer=0.5, fit_intercept=False)
        aaf.fit(X, "T")

        # predictions
        T_pred = aaf.predict_median(X[list(range(6))])
        assert abs((T_pred.values > T).mean() - 0.5) < 0.05

    def test_dataframe_input_with_nonstandard_index(self):
        aaf = AalenAdditiveFitter(coef_penalizer=5.0)
        df = pd.DataFrame(
            [(16, True, True), (1, True, True), (4, False, True)],
            columns=["duration", "done_feeding", "white"],
            index=["a", "b", "c"],
        )
        aaf.fit(df, duration_col="duration", event_col="done_feeding")

    def test_crossval_for_aalen_add_concordance_index(self, data_pred2, data_pred1):
        aaf = AalenAdditiveFitter(coef_penalizer=0.1)
        for data_pred in [data_pred1, data_pred2]:
            mean_scores = []
            for repeat in range(20):
                scores = k_fold_cross_validation(
                    aaf, data_pred, duration_col="t", event_col="E", k=3, scoring_method="concordance_index"
                )
                mean_scores.append(np.mean(scores))

            expected = 0.90
            msg = "Expected min-mean c-index {:.2f} < {:.2f}"
            assert np.mean(mean_scores) > expected, msg.format(expected, np.mean(scores))

    @pytest.mark.xfail
    def test_crossval_for_aalen_add(self, data_pred2, data_pred1):
        aaf = AalenAdditiveFitter(coef_penalizer=0.1)
        for data_pred in [data_pred1, data_pred2]:
            mean_scores = []
            for repeat in range(20):
                scores = k_fold_cross_validation(
                    aaf, data_pred, duration_col="t", event_col="E", k=3, scoring_method="log_likelihood"
                )
                mean_scores.append(np.mean(scores))

            expected = 0.90
            msg = "Expected min-mean c-index {:.2f} < {:.2f}"
            assert np.mean(mean_scores) > expected, msg.format(expected, np.mean(scores))

    def test_predict_cumulative_hazard_inputs(self, data_pred1):
        aaf = AalenAdditiveFitter(coef_penalizer=0.001)
        aaf.fit(data_pred1, duration_col="t", event_col="E")
        x = data_pred1._iloc[:5].drop(["t", "E"], axis=1)
        y_df = aaf.predict_cumulative_hazard(x)
        y_np = aaf.predict_cumulative_hazard(x.values)
        assert_frame_equal(y_df, y_np)

    def test_aalen_additive_fitter_versus_R(self, aaf, rossi):
        """
        a = aareg(formula=Surv(week, arrest) ~ fin + age + race+ wexp + mar + paro + prio, data=head(rossi, 432))
        """
        aaf.fit(rossi, "week", "arrest")
        actual = aaf.hazards_
        npt.assert_allclose(actual.loc[:2, "fin"].tolist(), [-0.004628582, -0.005842295], rtol=1e-06)
        npt.assert_allclose(actual.loc[:2, "prio"].tolist(), [-1.268344e-03, 1.119377e-04], rtol=1e-06)
        npt.assert_allclose(actual.loc[:2, "_intercept"].tolist(), [1.913901e-02, -3.297233e-02], rtol=1e-06)

    def test_aalen_additive_fitter_versus_R_with_weights(self, aaf, regression_dataset):
        """
        df['E'] = 1
        a = aareg(formula=Surv(T, E) ~ var1 + var2, data=df, weights=var3)
        a$coefficient
        """
        regression_dataset["E"] = 1
        with pytest.warns(StatisticalWarning, match="weights are not integers"):
            aaf.fit(regression_dataset, "T", "E", weights_col="var3")
        actual = aaf.hazards_
<<<<<<< HEAD
        npt.assert_allclose(actual._iloc[:3]["var1"].tolist(), [1.301523e-02, -4.925302e-04, 2.304792e-02], rtol=1e-06)
        npt.assert_allclose(
            actual._iloc[:3]["_intercept"].tolist(), [-9.672957e-03, 1.439187e-03, 1.838915e-03], rtol=1e-06
        )
=======
        npt.assert_allclose(actual.iloc[:3]["var1"].tolist(), [1.301523e-02, -4.925302e-04, 2.304792e-02], rtol=1e-06)
        npt.assert_allclose(actual.iloc[:3]["_intercept"].tolist(), [-9.672957e-03, 1.439187e-03, 1.838915e-03], rtol=1e-06)
>>>>>>> ba950640

    def test_cumulative_hazards_versus_R(self, aaf, regression_dataset):
        """
        df['E'] = 1
        a = aareg(formula=Surv(T, E) ~ var1 + var2 + var3, data=df)
        c = a$coefficient
        apply(c, 2, cumsum)
        """
        regression_dataset["E"] = 1

        aaf.fit(regression_dataset, "T", "E")
        actual = aaf.cumulative_hazards_._iloc[-1]
        npt.assert_allclose(actual["_intercept"], 2.1675130235, rtol=1e-06)
        npt.assert_allclose(actual["var1"], 0.6820086125, rtol=1e-06)
        npt.assert_allclose(actual["var2"], -0.0776583514, rtol=1e-06)
        npt.assert_allclose(actual["var3"], 0.5515174017, rtol=1e-06)


class TestCoxTimeVaryingFitter:
    @pytest.fixture()
    def ctv(self):
        return CoxTimeVaryingFitter()

    @pytest.fixture()
    def dfcv(self):
        from lifelines.datasets import load_dfcv

        return load_dfcv()

    @pytest.fixture()
    def heart(self):
        return load_stanford_heart_transplants()

    def test_model_can_accept_null_covariates(self, ctv, dfcv):
        ctv.fit(dfcv[["id", "start", "stop", "event"]], id_col="id", start_col="start", stop_col="stop", event_col="event")

    def test_inference_against_known_R_output(self, ctv, dfcv):
        """
        from http://www.math.ucsd.edu/~rxu/math284/slect7.pdf

        > coxph(formula = Surv(time = start, time2 = stop, event) ~ group + z, data = dfcv)

        """
        ctv.fit(dfcv, id_col="id", start_col="start", stop_col="stop", event_col="event")
        npt.assert_almost_equal(ctv.summary["coef"].values, [1.826757, 0.705963], decimal=4)
        npt.assert_almost_equal(ctv.summary["se(coef)"].values, [1.229, 1.206], decimal=3)
        npt.assert_almost_equal(ctv.summary["p"].values, [0.14, 0.56], decimal=2)

    def test_that_id_col_is_optional(self, dfcv):

        ctv_with_id = CoxTimeVaryingFitter().fit(dfcv, id_col="id", start_col="start", stop_col="stop", event_col="event")
        ctv_without_id = CoxTimeVaryingFitter().fit(
            dfcv.drop("id", axis=1), start_col="start", stop_col="stop", event_col="event"
        )

        assert_frame_equal(ctv_without_id.summary, ctv_with_id.summary)

    def test_what_happens_to_nans(self, ctv, dfcv):
        """
        from http://www.math.ucsd.edu/~rxu/math284/slect7.pdf

        > coxph(formula = Surv(time = start, time2 = stop, event) ~ group + z, data = dfcv)

        """
        dfcv["var4"] = np.nan
        with pytest.raises(TypeError):
            ctv.fit(dfcv, id_col="id", start_col="start", stop_col="stop", event_col="event")

    def test_inference_against_known_R_output_with_weights(self, ctv, dfcv):
        """
        > dfcv['weights'] = [0.46009262, 0.04643257, 0.38150793, 0.11903676, 0.51965860, 0.96173133, 0.32435527, 0.16708398, 0.85464418, 0.15146481, 0.24713429, 0.55198318, 0.16948366, 0.19246483]
        > coxph(formula = Surv(time = start, time2 = stop, event) ~ group + z, data = dfcv)

        """
        dfcv["weights"] = [
            0.4600926178338619,
            0.046432574620396294,
            0.38150793079960477,
            0.11903675541025949,
            0.5196585971574837,
            0.9617313298681641,
            0.3243552664091651,
            0.16708398114269085,
            0.8546441798716636,
            0.15146480991643507,
            0.24713429350878657,
            0.5519831777187729,
            0.16948366380884838,
            0.19246482703103884,
        ]
        ctv.fit(dfcv, id_col="id", start_col="start", stop_col="stop", event_col="event", weights_col="weights")
        npt.assert_almost_equal(ctv.summary["coef"].values, [0.313, 0.423], decimal=3)
        npt.assert_almost_equal(ctv.summary["se(coef)"].values, [1.542, 1.997], decimal=3)

    def test_fitter_will_raise_an_error_if_immediate_death_present(self, ctv):
        df = pd.DataFrame.from_records(
            [
                {"id": 1, "start": 0, "stop": 0, "var": 1.0, "event": 1},
                {"id": 1, "start": 0, "stop": 10, "var": 2.0, "event": 1},
                {"id": 2, "start": 0, "stop": 10, "var": 3.0, "event": 1},
            ]
        )

        with pytest.raises(ValueError):
            ctv.fit(df, id_col="id", start_col="start", stop_col="stop", event_col="event")

    def test_fitter_will_raise_a_warning_if_instaneous_observation_present(self, ctv):
        df = pd.DataFrame.from_records(
            [
                {"id": 1, "start": 0, "stop": 0, "var": 1.0, "event": 0},  # note that start = stop here.
                {"id": 1, "start": 0, "stop": 10, "var": 1.0, "event": 1},
                {"id": 2, "start": 0, "stop": 10, "var": 2.0, "event": 1},
            ]
        )

        with pytest.warns(RuntimeWarning, match="safely dropped") as w:
            ctv.fit(df, id_col="id", start_col="start", stop_col="stop", event_col="event")

        df = df.loc[~((df["start"] == df["stop"]) & (df["start"] == 0))]

        with pytest.warns(None) as w:
            ctv.fit(df, id_col="id", start_col="start", stop_col="stop", event_col="event")
            assert len(w) == 0

    def test_fitter_will_error_if_degenerate_time(self, ctv):
        df = pd.DataFrame.from_records(
            [
                {"id": 1, "start": 0, "stop": 0, "event": 1},  # note the degenerate times
                {"id": 2, "start": 0, "stop": 5, "event": 1},
                {"id": 3, "start": 0, "stop": 5, "event": 1},
                {"id": 4, "start": 0, "stop": 4, "event": 1},
            ]
        )
        with pytest.raises(ValueError):
            ctv.fit(df, id_col="id", start_col="start", stop_col="stop", event_col="event")

        df.loc[(df["start"] == df["stop"]) & (df["start"] == 0) & df["event"], "stop"] = 0.5
        ctv.fit(df, id_col="id", start_col="start", stop_col="stop", event_col="event")
        assert True

    def test_ctv_fitter_will_handle_trivial_weight_col(self, ctv, dfcv):
        ctv.fit(dfcv, id_col="id", start_col="start", stop_col="stop", event_col="event")
        coefs_no_weights = ctv.summary["coef"].values

        dfcv["weight"] = 1.0
        ctv.fit(dfcv, id_col="id", start_col="start", stop_col="stop", event_col="event", weights_col="weight")
        coefs_trivial_weights = ctv.summary["coef"].values

        npt.assert_almost_equal(coefs_no_weights, coefs_trivial_weights, decimal=3)

    def test_doubling_the_weights_halves_the_variance(self, ctv, dfcv):
        ctv.fit(dfcv, id_col="id", start_col="start", stop_col="stop", event_col="event")
        coefs_no_weights = ctv.summary["coef"].values
        variance_no_weights = ctv.summary["se(coef)"].values ** 2

        dfcv["weight"] = 2.0
        ctv.fit(dfcv, id_col="id", start_col="start", stop_col="stop", event_col="event", weights_col="weight")
        coefs_double_weights = ctv.summary["coef"].values
        variance_double_weights = ctv.summary["se(coef)"].values ** 2

        npt.assert_almost_equal(coefs_no_weights, coefs_double_weights, decimal=3)
        npt.assert_almost_equal(variance_no_weights, 2 * variance_double_weights, decimal=3)

    def test_ctv_fitter_will_give_the_same_results_as_static_cox_model(self, ctv, rossi):

        cph = CoxPHFitter()
        cph.fit(rossi, "week", "arrest")
        expected = cph.params_.values

        rossi_ctv = rossi.reset_index()
        rossi_ctv = to_long_format(rossi_ctv, "week")

        ctv.fit(rossi_ctv, start_col="start", stop_col="stop", event_col="arrest", id_col="index")
        npt.assert_array_almost_equal(ctv.params_.values, expected, decimal=4)

    def test_ctv_fitter_will_handle_integer_weight_as_static_model(self, ctv, rossi):
        # deleting some columns to create more duplicates
        del rossi["age"]
        del rossi["paro"]
        del rossi["mar"]
        del rossi["prio"]

        rossi_ = rossi.copy()
        rossi_["weights"] = 1.0
        rossi_ = rossi_.groupby(rossi.columns.tolist())["weights"].sum().reset_index()

        cph = CoxPHFitter()
        cph.fit(rossi, "week", "arrest")
        expected = cph.params_.values

        # create the id column this way.
        rossi_ = rossi_.reset_index()
        rossi_ = to_long_format(rossi_, "week")

        ctv.fit(rossi_, start_col="start", stop_col="stop", event_col="arrest", id_col="index", weights_col="weights")
        npt.assert_array_almost_equal(ctv.params_.values, expected, decimal=3)

    def test_fitter_accept_boolean_columns(self, ctv):
        df = pd.DataFrame.from_records(
            [
                {"id": 1, "start": 0, "stop": 5, "var": -1.2, "bool": True, "event": 1},
                {"id": 2, "start": 0, "stop": 5, "var": 1.3, "bool": False, "event": 1},
                {"id": 3, "start": 0, "stop": 5, "var": -1.3, "bool": False, "event": 1},
            ]
        )

        ctv.fit(df, id_col="id", start_col="start", stop_col="stop", event_col="event")
        assert True

    def test_warning_is_raised_if_df_has_a_near_constant_column(self, ctv, dfcv):
        dfcv["constant"] = 1.0

        with pytest.warns(ConvergenceWarning, match="variance") as w:
            with pytest.raises(ConvergenceError):
                ctv.fit(dfcv, id_col="id", start_col="start", stop_col="stop", event_col="event")

    def test_warning_is_raised_if_df_has_a_near_constant_column_in_one_separation(self, ctv, dfcv):
        # check for a warning if we have complete separation
        ix = dfcv["event"]
        dfcv.loc[ix, "var3"] = 1
        dfcv.loc[~ix, "var3"] = 0

        with pytest.warns(ConvergenceWarning, match="complete separation") as w:
            ctv.fit(dfcv, id_col="id", start_col="start", stop_col="stop", event_col="event")

    def test_warning_is_raised_if_df_has_start_eq_stop_at_event_time(self, ctv):
        df = pd.DataFrame.from_records(
            [
                {"id": 1, "start": 0, "stop": 5, "event": 0},
                {"id": 1, "start": 5, "stop": 5, "event": 1},
                {"id": 2, "start": 0, "stop": 2, "event": 0},
                {"id": 2, "start": 2, "stop": 5, "event": 1},
                {"id": 3, "start": 0, "stop": 5, "event": 0},
                {"id": 3, "start": 6, "stop": 6, "event": 1},
            ]
        )

        with pytest.warns(ConvergenceWarning, match="with start and stop equal and a death event") as w:
            ctv.fit(df, id_col="id", start_col="start", stop_col="stop", event_col="event")

    def test_summary_output_versus_Rs_against_standford_heart_transplant(self, ctv, heart):
        """
        library(survival)
        data(heart)
        coxph(Surv(start, stop, event) ~ age + transplant + surgery + year, data= heart)
        """
        ctv.fit(heart, id_col="id", event_col="event")
        npt.assert_almost_equal(ctv.summary["coef"].values, [0.0272, -0.1463, -0.6372, -0.0103], decimal=3)
        npt.assert_almost_equal(ctv.summary["se(coef)"].values, [0.0137, 0.0705, 0.3672, 0.3138], decimal=3)
        npt.assert_almost_equal(ctv.summary["p"].values, [0.048, 0.038, 0.083, 0.974], decimal=3)

    def test_error_is_raised_if_using_non_numeric_data(self, ctv):
        ctv = CoxTimeVaryingFitter(penalizer=1.0)
        df = pd.DataFrame.from_dict(
            {
                "id": [1, 2, 3],
                "start": [0.0, 0.0, 0.0],
                "end": [1.0, 2.0, 3.0],
                "e": [1, 1, 1],
                "bool_": [True, True, False],
                "int_": [1, -1, 0],
                "uint8_": pd.Series([1, 3, 0], dtype="uint8"),
                "string_": ["test", "a", "2.5"],
                "float_": [1.2, -0.5, 0.0],
                "categorya_": pd.Series([1, 2, 3], dtype="category"),
                "categoryb_": pd.Series(["a", "b", "a"], dtype="category"),
            }
        )

        for subset in [["start", "end", "e", "id", "categoryb_"], ["start", "end", "e", "id", "string_"]]:
            with pytest.raises(ValueError):
                ctv.fit(df[subset], id_col="id", event_col="e", stop_col="end")

        for subset in [
            ["start", "end", "e", "id", "categorya_"],
            ["start", "end", "e", "id", "bool_"],
            ["start", "end", "e", "id", "int_"],
            ["start", "end", "e", "id", "float_"],
            ["start", "end", "e", "id", "uint8_"],
        ]:
            ctv.fit(df[subset], id_col="id", event_col="e", stop_col="end")

    def test_ctv_prediction_methods(self, ctv, heart):
        ctv.fit(heart, id_col="id", event_col="event")
        assert ctv.predict_log_partial_hazard(heart).shape[0] == heart.shape[0]
        assert ctv.predict_partial_hazard(heart).shape[0] == heart.shape[0]

    def test_ctv_baseline_cumulative_hazard_against_R(self, ctv, heart):
        """
        library(survival)
        data(heart)
        r = coxph(Surv(start, stop, event) ~ age + transplant + surgery + year, data=heart)

        sest = survfit(r, se.fit = F)
        sest$cumhaz
        """
        expected = [
            0.008576073,
            0.034766771,
            0.061749725,
            0.080302426,
            0.09929016,
            0.109040953,
            0.118986351,
            0.129150022,
            0.160562122,
            0.171388794,
            0.182287871,
            0.204408269,
            0.215630422,
            0.227109569,
            0.238852428,
            0.250765502,
            0.26291466,
            0.275185886,
            0.287814114,
            0.313833224,
            0.327131062,
            0.340816277,
            0.354672739,
            0.368767829,
            0.383148661,
            0.397832317,
            0.412847777,
            0.428152773,
            0.459970612,
            0.476275941,
            0.50977267,
            0.52716976,
            0.545297536,
            0.563803467,
            0.582672943,
            0.602305488,
            0.622619844,
            0.643438746,
            0.664737826,
            0.686688715,
            0.7093598,
            0.732698614,
            0.756553038,
            0.781435099,
            0.806850698,
            0.832604447,
            0.859118436,
            0.886325942,
            0.914877455,
            0.975077858,
            1.006355139,
            1.039447234,
            1.073414895,
            1.109428518,
            1.155787187,
            1.209776781,
            1.26991066,
            1.3421101,
            1.431890995,
            1.526763781,
            1.627902989,
            1.763620039,
        ]
        ctv.fit(heart, id_col="id", event_col="event")
        npt.assert_array_almost_equal(ctv.baseline_cumulative_hazard_.values[0:3, 0], expected[0:3], decimal=3)
        npt.assert_array_almost_equal(
            ctv.baseline_cumulative_hazard_.values[:, 0], expected, decimal=2
        )  # errors accumulate fast =(

    def test_repr_with_fitter(self, ctv, heart):
        ctv.fit(heart, id_col="id", event_col="event")
        uniques = heart["id"].unique().shape[0]
        assert ctv.__repr__() == "<lifelines.CoxTimeVaryingFitter: fitted with %d periods, %d subjects, %d events>" % (
            heart.shape[0],
            uniques,
            heart["event"].sum(),
        )

    def test_all_okay_with_non_trivial_index_in_dataframe(self, ctv, heart):
        n = heart.shape[0]

        ctv1 = CoxTimeVaryingFitter()
        ctv1.fit(heart, id_col="id", event_col="event")

        ctv2 = CoxTimeVaryingFitter()
        heart_new_index = heart.set_index(np.random.randint(n, size=n))
        ctv2.fit(heart_new_index, id_col="id", event_col="event")

        assert_frame_equal(ctv2.summary, ctv1.summary)

    def test_penalizer(self, heart):
        ctv = CoxTimeVaryingFitter(penalizer=1.0)
        ctv.fit(heart, id_col="id", event_col="event")
        assert True

    def test_likelihood_ratio_test_against_R(self, ctv, heart):
        ctv.fit(heart, id_col="id", event_col="event")
        sr = ctv.log_likelihood_ratio_test()
        test_stat, deg_of_freedom, p_value = sr.test_statistic, sr.degrees_freedom, sr.p_value
        assert abs(test_stat - 15.1) < 0.1
        assert abs(p_value - 0.00448) < 0.001
        assert deg_of_freedom == 4

    def test_error_thrown_weights_are_nonpositive(self, ctv, heart):
        heart["weights"] = -1
        with pytest.raises(ValueError):
            ctv.fit(heart, id_col="id", event_col="event", weights_col="weights")

    def test_error_thrown_if_column_doesnt_exist(self, ctv, heart):
        with pytest.raises(KeyError):
            ctv.fit(heart, id_col="_id_", event_col="event")

    def test_print_summary(self, ctv, heart):
        ctv.fit(heart, id_col="id", event_col="event")

        import sys

        saved_stdout = sys.stdout
        try:
            out = StringIO()
            sys.stdout = out

            ctv.fit(heart, id_col="id", event_col="event")
            ctv._time_fit_was_called = "2018-10-23 02:41:45 UTC"
            ctv.print_summary()
            output = out.getvalue().strip().split()
            expected = (
                (
                    repr(ctv)
                    + "\n"
                    + """
         event col = event
number of subjects = 103
 number of periods = 172
  number of events = 75
    log-likelihood = -290.566
  time fit was run = 2018-10-23 02:41:45 UTC

---
              coef  exp(coef)  se(coef)       z      p  coef lower 95%  coef upper 95%
age         0.0272     1.0275    0.0137  1.9809 0.0476      0.0003      0.0540
year       -0.1463     0.8639    0.0705 -2.0768 0.0378     -0.2845     -0.0082
surgery    -0.6372     0.5288    0.3672 -1.7352 0.0827     -1.3570      0.0825
transplant -0.0103     0.9898    0.3138 -0.0327 0.9739     -0.6252      0.6047
---

Likelihood ratio test = 15.11 on 4 df, -log2(p)=7.80
"""
                )
                .strip()
                .split()
            )
            for i in [0, 1, 2, 3, -2, -1, -3, -4, -5]:
                assert output[i] == expected[i]
        finally:
            sys.stdout = saved_stdout

    def test_ctv_against_cph_for_static_datasets_but_one_is_long(self):
        rossi = load_rossi()
        long_rossi = to_episodic_format(rossi, "week", "arrest")
        assert rossi.shape[0] < long_rossi.shape[0]

        ctv = CoxTimeVaryingFitter()
        ctv.fit(long_rossi, id_col="id", event_col="arrest")

        cph = CoxPHFitter()
        cph.fit(rossi, "week", "arrest")

        assert_frame_equal(cph.summary, ctv.summary, check_like=True, check_less_precise=3)

    def test_ctv_with_strata_against_R(self, ctv, heart):
        """
        library(survival)
        data(heart)
        r = coxph(Surv(start, stop, event) ~ age + strata(transplant) + surgery + year, data=heart)
        r
        logLik(r)
        """
        ctv.fit(heart, id_col="id", event_col="event", strata="transplant")
        summary = ctv.summary.sort_index()
        npt.assert_allclose(summary["coef"].tolist(), [0.0293, -0.6176, -0.1527], atol=0.001)
        npt.assert_allclose(summary["se(coef)"].tolist(), [0.0139, 0.3707, 0.0710], atol=0.001)
        npt.assert_allclose(summary["z"].tolist(), [2.11, -1.67, -2.15], atol=0.01)
        npt.assert_allclose(ctv.log_likelihood_, -254.7144, atol=0.01)

    def test_ctv_with_multiple_strata(self, ctv, heart):
        ctv.fit(heart, id_col="id", event_col="event", strata=["transplant", "surgery"])
        npt.assert_allclose(ctv.log_likelihood_, -230.6726, atol=0.01)

    def test_ctv_ratio_test_with_strata(self, ctv, heart):
        ctv.fit(heart, id_col="id", event_col="event", strata=["transplant"])
        npt.assert_allclose(ctv.log_likelihood_ratio_test().test_statistic, 15.68, atol=0.01)

    def test_ctv_ratio_test_with_strata_and_initial_point(self, ctv, heart):
        ctv.fit(heart, id_col="id", event_col="event", strata=["transplant"], initial_point=0.1 * np.ones(3))
        npt.assert_allclose(ctv.log_likelihood_ratio_test().test_statistic, 15.68, atol=0.01)


class TestAalenJohansenFitter:
    @pytest.fixture  # pytest fixtures are functions that are "executed" before every test
    def duration(self):
        return [1, 2, 3, 4, 5, 6]

    @pytest.fixture
    def event_observed(self):
        return [0, 1, 1, 2, 2, 0]

    @pytest.fixture
    def fitter(self):
        return AalenJohansenFitter()

    @pytest.fixture
    def kmfitter(self):
        return KaplanMeierFitter()

    def test_jitter(self, fitter):
        d = pd.Series([1, 1, 1])
        e = fitter._jitter(durations=d, event=pd.Series([1, 1, 1]), jitter_level=0.01)

        npt.assert_equal(np.any(np.not_equal(d, e)), True)

    def test_tied_input_data(self, fitter):
        # Based on new setup of ties, this counts as a valid tie
        d = [1, 2, 2, 4, 5, 6]
        with pytest.warns(Warning, match="Tied event times"):
            fitter.fit(durations=d, event_observed=[0, 1, 2, 1, 2, 0], event_of_interest=2)
            npt.assert_equal(np.any(np.not_equal([0] + d, fitter.event_table.index)), True)

    def test_updated_input_ties(self, fitter):
        # Based on the new setup of ties, should not detect any ties as existing
        d = [1, 2, 2, 4, 5, 6]
        fitter.fit(durations=d, event_observed=[0, 1, 1, 1, 2, 0], event_of_interest=1)
        npt.assert_equal(np.asarray([0, 1, 2, 4, 5, 6]), np.asarray(fitter.event_table.index))

    def test_updated_censor_ties(self, fitter):
        # Based on the new setup of ties, should not detect any ties as existing
        d = [1, 2, 2, 4, 5, 6]
        fitter.fit(durations=d, event_observed=[0, 0, 1, 1, 2, 0], event_of_interest=1)
        npt.assert_equal(np.asarray([0, 1, 2, 4, 5, 6]), np.asarray(fitter.event_table.index))

    def test_event_table_is_correct(self, fitter, duration, event_observed):
        fitter.fit(duration, event_observed, event_of_interest=2)

        expected_event_table = pd.DataFrame.from_records(
            [
                {"event_at": 0, "removed": 0, "observed": 0, "observed_2": 0, "censored": 0, "entrance": 6, "at_risk": 6},
                {"event_at": 1, "removed": 1, "observed": 0, "observed_2": 0, "censored": 1, "entrance": 0, "at_risk": 6},
                {"event_at": 2, "removed": 1, "observed": 1, "observed_2": 0, "censored": 0, "entrance": 0, "at_risk": 5},
                {"event_at": 3, "removed": 1, "observed": 1, "observed_2": 0, "censored": 0, "entrance": 0, "at_risk": 4},
                {"event_at": 4, "removed": 1, "observed": 1, "observed_2": 1, "censored": 0, "entrance": 0, "at_risk": 3},
                {"event_at": 5, "removed": 1, "observed": 1, "observed_2": 1, "censored": 0, "entrance": 0, "at_risk": 2},
                {"event_at": 6, "removed": 1, "observed": 0, "observed_2": 0, "censored": 1, "entrance": 0, "at_risk": 1},
            ]
        ).set_index("event_at")[["removed", "observed", "observed_2", "censored", "entrance", "at_risk"]]
        # pandas util for checking if two dataframes are equal
        assert_frame_equal(
            fitter.event_table, expected_event_table, check_dtype=False, check_like=True
        )  # Ignores dtype to avoid int32 vs int64 difference

    def test_aj_less_than_km(self, fitter, kmfitter, duration, event_observed):
        # In presence of competing risk, CIF_{AJ} >= CIF_{KM}
        fitter.fit(duration, event_observed, event_of_interest=2)  # Aalen-Johansen
        kmfitter.fit(duration, event_observed)

        x = np.all(np.where(np.array(1 - kmfitter.survival_function_) >= np.array(fitter.cumulative_density_), True, False))
        assert x

    def test_no_competing_risk(self, fitter, kmfitter, duration):
        # In presence of no competing risk, CIF_{AJ} == CIF_{KM}
        same_events = [0, 2, 2, 2, 2, 0]
        fitter.fit(duration, same_events, event_of_interest=2)  # Aalen-Johansen
        kmfitter.fit(duration, same_events)  # Kaplan-Meier
        npt.assert_allclose(np.array(1 - kmfitter.survival_function_), np.array(fitter.cumulative_density_))

    def test_variance_calculation_against_sas(self, fitter, duration, event_observed):
        variance_from_sas = np.array([0.0, 0.0, 0.0, 0.0, 0.032, 0.048, 0.048])

        fitter.fit(duration, event_observed, event_of_interest=2)
        npt.assert_allclose(variance_from_sas, np.array(fitter.variance_))

    def test_ci_calculation_against_sas(self, fitter, duration, event_observed):
        ci_from_sas = np.array(
            [
                [np.nan, np.nan],
                [np.nan, np.nan],
                [np.nan, np.nan],
                [np.nan, np.nan],
                [0.00836904, 0.58185303],
                [0.05197575, 0.75281579],
                [0.05197575, 0.75281579],
            ]
        )

        fitter.fit(duration, event_observed, event_of_interest=2)
        npt.assert_allclose(ci_from_sas, np.array(fitter.confidence_interval_))


class TestMixtureCureFitter:
    def test_exponential_data_produces_correct_inference_for_both_cure_and_non_cure_fractions(self):
        N = 1000000
        scale = 5
        T = np.random.exponential(scale, size=N)
        observed = np.ones(N, dtype=bool)

        # Censor the data at time = 8
        last_observation_time = 8.0
        mask = T > last_observation_time
        T[mask] = last_observation_time
        observed[mask] = False

        # Add in some 'cured' samples, to make it 20% cured
        C = int(N / 4)
        T = np.concatenate([T, last_observation_time * np.ones(C)])
        observed = np.concatenate([observed, np.zeros(C, dtype=bool)])

        fitter = MixtureCureFitter(base_fitter=ExponentialFitter())
        fitter.fit(T, event_observed=observed)
        assert abs(fitter.cured_fraction_ - 0.2) < 0.01
        assert abs(fitter.lambda_ / scale - 1) < 0.01
        assert abs(fitter._survival_function([0.2, 1], 1) - 0.49430) < 0.01
        assert abs(fitter.percentile(0.6) - scale * np.log(2)) < 0.01

        assert fitter.percentile(0.19) is np.inf

    def test_should_raise_exception_if_cure_parameter_is_already_in_list_of_parameter_names(self):
        with pytest.raises(
            NameError,
            match="'cured_fraction_' in _fitted_parameter_names is a lifelines reserved word." " Try something else instead.",
        ):
            MixtureCureFitter(MixtureCureFitter(base_fitter=ExponentialFitter()))

    def test_should_get_same_values_as_custom_weibull_on_kidney_transplant_data_set(self):
        class WeibullMixtureCureFitter(ParametricUnivariateFitter):
            _fitted_parameter_names = ["c_", "lambda_", "rho_"]
            _bounds = [(0, 1), (0, None), (0, None)]

            def _cumulative_hazard(self, params, times):
                c_, lambda_, rho_ = params
                weibull_survival_function = anp.exp(-((times / lambda_) ** rho_))
                return -anp.log(c_ + (1 - c_) * weibull_survival_function)

            def _create_initial_point(self, Ts, E, entry, weights):
                return anp.array([0.5, 1.0, 1.0])

        wmc = WeibullMixtureCureFitter()
        mcfitter = MixtureCureFitter(base_fitter=WeibullFitter())

        T, E = load_kidney_transplant()["time"], load_kidney_transplant()["death"]
        wmc.fit(T, E)
        mcfitter.fit(T, E)

        assert abs(wmc.c_ - mcfitter.cured_fraction_) < 0.001<|MERGE_RESOLUTION|>--- conflicted
+++ resolved
@@ -1226,7 +1226,7 @@
         E[np.argmax(T)] = 0
         kmf = KaplanMeierFitter()
         kmf.fit(T, E)
-        assert kmf.survival_function_["KM_estimate"]._iloc[-1] > 0
+        assert kmf.survival_function_["KM_estimate"].iloc[-1] > 0
 
     def test_adding_weights_to_KaplanMeierFitter(self):
         n = 100
@@ -1387,8 +1387,8 @@
 
     def test_iloc_slicing(self, waltons_dataset):
         naf = NelsonAalenFitter().fit(waltons_dataset["T"])
-        assert naf.cumulative_hazard_._iloc[0:10].shape[0] == 10
-        assert naf.cumulative_hazard_._iloc[0:-1].shape[0] == 32
+        assert naf.cumulative_hazard_.iloc[0:10].shape[0] == 10
+        assert naf.cumulative_hazard_.iloc[0:-1].shape[0] == 32
 
     def test_smoothing_hazard_ties(self):
         T = np.random.binomial(20, 0.7, size=300)
@@ -1418,7 +1418,7 @@
         naf = NelsonAalenFitter()
         naf.fit(T)
         df = naf.smoothed_hazard_(bandwidth=0.1)
-        assert df._iloc[0].values[0] > df._iloc[1].values[0]
+        assert df.iloc[0].values[0] > df.iloc[1].values[0]
 
     def test_nelson_aalen_smoothing(self):
         # this test was included because I was refactoring the estimators.
@@ -1428,9 +1428,9 @@
         c = np.random.binomial(1, 0.9, size=N)
         naf = NelsonAalenFitter(nelson_aalen_smoothing=True)
         naf.fit(t, c)
-        assert abs(naf.cumulative_hazard_["NA_estimate"]._iloc[-1] - 8.545665) < 1e-6
-        assert abs(naf.confidence_interval_["NA_estimate_upper_0.95"]._iloc[-1] - 11.315662) < 1e-6
-        assert abs(naf.confidence_interval_["NA_estimate_lower_0.95"]._iloc[-1] - 6.4537448) < 1e-6
+        assert abs(naf.cumulative_hazard_["NA_estimate"].iloc[-1] - 8.545665) < 1e-6
+        assert abs(naf.confidence_interval_["NA_estimate_upper_0.95"].iloc[-1] - 11.315662) < 1e-6
+        assert abs(naf.confidence_interval_["NA_estimate_lower_0.95"].iloc[-1] - 6.4537448) < 1e-6
 
     def test_adding_weights_to_NelsonAalenFitter(self):
         n = 100
@@ -1687,7 +1687,7 @@
     def test_fit_will_accept_object_dtype_as_event_col(self, regression_models_sans_strata_model, rossi):
         # issue #638
         rossi["arrest"] = rossi["arrest"].astype(object)
-        rossi["arrest"]._iloc[0] = None
+        rossi["arrest"].iloc[0] = None
 
         assert rossi["arrest"].dtype == object
         rossi = rossi.dropna()
@@ -1772,7 +1772,7 @@
                     assert_series_equal(hazards, hazards_norm, check_less_precise=1)
 
     def test_prediction_methods_respect_index(self, regression_models, rossi):
-        X = rossi._iloc[:4].sort_index(ascending=False)
+        X = rossi.iloc[:4].sort_index(ascending=False)
         expected_index = pd.Index(np.array([3, 2, 1, 0]))
 
         for fitter in regression_models:
@@ -2573,8 +2573,8 @@
     def test_conditional_after_in_prediction(self, rossi, cph):
         rossi.loc[rossi["week"] == 1, "week"] = 0
         cph.fit(rossi, "week", "arrest")
-        p1 = cph.predict_survival_function(rossi._iloc[0])
-        p2 = cph.predict_survival_function(rossi._iloc[0], conditional_after=[8])
+        p1 = cph.predict_survival_function(rossi.iloc[0])
+        p2 = cph.predict_survival_function(rossi.iloc[0], conditional_after=[8])
 
         explicit = p1 / p1.loc[8]
 
@@ -2586,8 +2586,8 @@
     def test_conditional_after_with_strata_in_prediction(self, rossi, cph):
         rossi.loc[rossi["week"] == 1, "week"] = 0
         cph.fit(rossi, "week", "arrest", strata=["fin"])
-        p1 = cph.predict_survival_function(rossi._iloc[0])
-        p2 = cph.predict_survival_function(rossi._iloc[0], conditional_after=[8])
+        p1 = cph.predict_survival_function(rossi.iloc[0])
+        p2 = cph.predict_survival_function(rossi.iloc[0], conditional_after=[8])
 
         explicit = p1 / p1.loc[8]
 
@@ -2607,8 +2607,8 @@
     def test_conditional_after_in_prediction_multiple_subjects(self, rossi, cph):
         rossi.loc[rossi["week"] == 1, "week"] = 0
         cph.fit(rossi, "week", "arrest", strata=["fin"])
-        p1 = cph.predict_survival_function(rossi._iloc[[0, 1, 2]])
-        p2 = cph.predict_survival_function(rossi._iloc[[0, 1, 2]], conditional_after=[8, 9, 0])
+        p1 = cph.predict_survival_function(rossi.iloc[[0, 1, 2]])
+        p2 = cph.predict_survival_function(rossi.iloc[[0, 1, 2]], conditional_after=[8, 9, 0])
 
         explicit = p1 / p1.loc[8]
 
@@ -2619,8 +2619,8 @@
 
         # no strata
         cph.fit(rossi, "week", "arrest")
-        p1 = cph.predict_survival_function(rossi._iloc[[0, 1, 2]])
-        p2 = cph.predict_survival_function(rossi._iloc[[0, 1, 2]], conditional_after=[8, 9, 0])
+        p1 = cph.predict_survival_function(rossi.iloc[[0, 1, 2]])
+        p2 = cph.predict_survival_function(rossi.iloc[[0, 1, 2]], conditional_after=[8, 9, 0])
 
         explicit = p1 / p1.loc[8]
 
@@ -2632,7 +2632,7 @@
     def test_conditional_after_in_prediction_multiple_subjects_with_custom_times(self, rossi, cph):
 
         cph.fit(rossi, "week", "arrest")
-        p2 = cph.predict_survival_function(rossi._iloc[[0, 1, 2]], conditional_after=[8, 9, 0], times=[10, 20, 30])
+        p2 = cph.predict_survival_function(rossi.iloc[[0, 1, 2]], conditional_after=[8, 9, 0], times=[10, 20, 30])
 
         assert p2.index.tolist() == [10.0, 20.0, 30.0]
 
@@ -2690,7 +2690,7 @@
         assert df.dtypes["T"] in (int, np.dtype("int64"))
 
     def test_cph_will_handle_times_with_only_censored_individuals(self, rossi):
-        rossi_29 = rossi._iloc[0:10].copy()
+        rossi_29 = rossi.iloc[0:10].copy()
         rossi_29["week"] = 29
         rossi_29["arrest"] = False
 
@@ -2698,7 +2698,7 @@
 
         cph2_summary = CoxPHFitter().fit(rossi, "week", "arrest").summary
 
-        assert cph2_summary["coef"]._iloc[0] != cph1_summary["coef"]._iloc[0]
+        assert cph2_summary["coef"].iloc[0] != cph1_summary["coef"].iloc[0]
 
     def test_schoenfeld_residuals_no_strata_but_with_censorship(self, cph):
         """
@@ -2815,19 +2815,11 @@
 
         cph.fit(regression_dataset, "T", "E")
 
-<<<<<<< HEAD
-        results = cph.compute_residuals(regression_dataset, "scaled_schoenfeld") - cph.params_.values
-        npt.assert_allclose(results._iloc[0].values, [0.785518935413, 0.862926592959, 2.479586809860], rtol=5)
-        npt.assert_allclose(results._iloc[1].values, [-0.888580165064, -1.037904485796, -0.915334612372], rtol=5)
-        npt.assert_allclose(
-            results._iloc[results.shape[0] - 1].values, [0.222207366875, 0.050957334886, 0.218314242931], rtol=5
-=======
         results = cph.compute_residuals(regression_dataset, "scaled_schoenfeld") + cph.params_.values
         npt.assert_allclose(results.iloc[0].values, [0.785518935413, 0.862926592959, 2.479586809860], rtol=1e-03)
         npt.assert_allclose(results.iloc[1].values, [-0.888580165064, -1.037904485796, -0.915334612372], rtol=1e-03)
         npt.assert_allclose(
             results.iloc[results.shape[0] - 1].values, [0.222207366875, 0.050957334886, 0.218314242931], rtol=1e-03
->>>>>>> ba950640
         )
 
     def test_scaled_schoenfeld_residuals_against_R_with_weights(self, regression_dataset, cph):
@@ -3075,7 +3067,7 @@
 
     def test_fit_method(self, data_nus, cph):
         cph.fit(data_nus, duration_col="t", event_col="E")
-        assert np.abs(cph.params_._iloc[0] - -0.0335) < 0.0001
+        assert np.abs(cph.params_.iloc[0] - -0.0335) < 0.0001
 
     def test_using_dataframes_vs_numpy_arrays(self, data_pred2, cph):
         cph.fit(data_pred2, "t", "E")
@@ -3982,8 +3974,8 @@
         cp2.fit(df_demeaned, event_col="E", duration_col="T")
 
         assert_frame_equal(
-            cp1.predict_survival_function(df._iloc[[0]][["var1", "var2", "var3"]]),
-            cp2.predict_survival_function(df_demeaned._iloc[[0]][["var1", "var2", "var3"]]),
+            cp1.predict_survival_function(df.iloc[[0]][["var1", "var2", "var3"]]),
+            cp2.predict_survival_function(df_demeaned.iloc[[0]][["var1", "var2", "var3"]]),
         )
 
     def test_baseline_survival_is_the_same_indp_of_scale(self, regression_dataset):
@@ -4018,8 +4010,8 @@
         cp2.fit(df_scaled, event_col="E", duration_col="T")
 
         assert_frame_equal(
-            cp1.predict_survival_function(df._iloc[[0]][["var1", "var2", "var3"]]),
-            cp2.predict_survival_function(df_scaled._iloc[[0]][["var1", "var2", "var3"]]),
+            cp1.predict_survival_function(df.iloc[[0]][["var1", "var2", "var3"]]),
+            cp2.predict_survival_function(df_scaled.iloc[[0]][["var1", "var2", "var3"]]),
         )
 
     def test_warning_is_raised_if_df_has_a_near_constant_column(self, rossi):
@@ -4289,7 +4281,7 @@
     def test_predict_cumulative_hazard_inputs(self, data_pred1):
         aaf = AalenAdditiveFitter(coef_penalizer=0.001)
         aaf.fit(data_pred1, duration_col="t", event_col="E")
-        x = data_pred1._iloc[:5].drop(["t", "E"], axis=1)
+        x = data_pred1.iloc[:5].drop(["t", "E"], axis=1)
         y_df = aaf.predict_cumulative_hazard(x)
         y_np = aaf.predict_cumulative_hazard(x.values)
         assert_frame_equal(y_df, y_np)
@@ -4314,15 +4306,8 @@
         with pytest.warns(StatisticalWarning, match="weights are not integers"):
             aaf.fit(regression_dataset, "T", "E", weights_col="var3")
         actual = aaf.hazards_
-<<<<<<< HEAD
-        npt.assert_allclose(actual._iloc[:3]["var1"].tolist(), [1.301523e-02, -4.925302e-04, 2.304792e-02], rtol=1e-06)
-        npt.assert_allclose(
-            actual._iloc[:3]["_intercept"].tolist(), [-9.672957e-03, 1.439187e-03, 1.838915e-03], rtol=1e-06
-        )
-=======
         npt.assert_allclose(actual.iloc[:3]["var1"].tolist(), [1.301523e-02, -4.925302e-04, 2.304792e-02], rtol=1e-06)
         npt.assert_allclose(actual.iloc[:3]["_intercept"].tolist(), [-9.672957e-03, 1.439187e-03, 1.838915e-03], rtol=1e-06)
->>>>>>> ba950640
 
     def test_cumulative_hazards_versus_R(self, aaf, regression_dataset):
         """
@@ -4334,7 +4319,7 @@
         regression_dataset["E"] = 1
 
         aaf.fit(regression_dataset, "T", "E")
-        actual = aaf.cumulative_hazards_._iloc[-1]
+        actual = aaf.cumulative_hazards_.iloc[-1]
         npt.assert_allclose(actual["_intercept"], 2.1675130235, rtol=1e-06)
         npt.assert_allclose(actual["var1"], 0.6820086125, rtol=1e-06)
         npt.assert_allclose(actual["var2"], -0.0776583514, rtol=1e-06)
