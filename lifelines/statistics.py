--- conflicted
+++ resolved
@@ -503,14 +503,9 @@
         df[""] = [significance_code(p) for p in self.p_values]
 
         s = ""
-<<<<<<< HEAD
         s += "\n" + meta_data + "\n\n"
+        s += "---\n"
         s += df.to_string(float_format=lambda f: "{:4.2f}".format(f), index=self.names is not None)
-=======
-        s += "\n" + meta_data + "\n"
-        s += "---\n"
-        s += df.to_string(float_format=lambda f: "{:4.4f}".format(f), index=self.names is not None)
->>>>>>> 2ce0e2a2
 
         s += "\n---"
         s += "\n" + significance_codes_as_text()
