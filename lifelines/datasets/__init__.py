--- conflicted
+++ resolved
@@ -299,8 +299,6 @@
     """
     return load_dataset('g3.csv', **kwargs)
 
-
-<<<<<<< HEAD
 def load_stanford_heart_transplants(**kwargs):
     """
     This is a classic dataset for survival regression with time
@@ -322,7 +320,7 @@
 
     """
     return load_dataset('stanford_heart.csv', **kwargs)
-=======
+
 def load_gbsg2(**kwargs):
     """
     A data frame containing the observations from the GBSG2 study of 686 women. 
@@ -345,4 +343,3 @@
         cens            1
     """
     return load_dataset('gbsg2.csv', **kwargs)
->>>>>>> 11836019
