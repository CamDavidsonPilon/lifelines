--- conflicted
+++ resolved
@@ -1,10 +1,6 @@
 ### Changelog
 
-<<<<<<< HEAD
-
-- changed ancillary_df to ancillary_df
-
-=======
+
 #### 0.22.0
 
 ##### New features
@@ -16,7 +12,7 @@
  - Significant changes to internal AFT code.
 
 ##### Bug fixes
->>>>>>> f726998a
+
 
 #### 0.21.5 - 2019-06-22
 
